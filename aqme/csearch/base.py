<<<<<<< HEAD
"""
Parameters
----------

General
+++++++

   program : str, default=None
      Program required in the conformational sampling. Current options: 'rdkit', 'summ', 'fullmonte', 'crest'
   smi : str, default=None
      Optionally, define a SMILES string as input
   name : str, default=None
      (If smi is defined) optionally, define a name for the system
   input : str, default=''
      (If smi is None) Optionally, file containing the SMILES strings and names of the molecules. Current file extensions: .smi, .sdf, .cdx, .csv, .com, .gjf, .mol, .mol2, .xyz, .txt, .yaml, .yml, .rtf
      For .csv files (i.e. FILENAME.csv), two columns are required, 'code_name' with the names and 'SMILES' for the SMILES string
   w_dir_main : str, default=os.getcwd()
      Working directory
   varfile : str, default=None
      Option to parse the variables using a yaml file (specify the filename)
   max_workers : int, default=4
      Number of simultaneous RDKit jobs run with multiprocessing (WARNING! More than 12 simultaneous jobs might collapse your computer!)
   charge : int, default=None
      Charge of the calculations used in the following input files. If charge isn't defined, it automatically reads the charge of the SMILES string
   mult : int, default=None
      Multiplicity of the calculations used in the following input files. If mult isn't defined, it automatically reads the multiplicity of the mol object created with the SMILES string
   verbose : bool, default=False
      If True, more information regarding the conformational sampling is printed
   prefix : str, default=''
      Prefix added to all the names
   suffix : str, default=''
      Suffix added to all the names
   stacksize : str, default='1G'
      Controls the stack size used (especially relevant for xTB/CREST calculations of large systems, where high stack sizes are needed)

General RDKit-based
+++++++++++++++++++

   sample : int, default='auto'
      Number of conformers used initially in the RDKit sampling. If this option isn't specified, AQME automatically calculates (previously benchmarked) an approximate number based on number of rotatable bonds, XH (i.e. OH) groups, saturated cycles, etc (see the auto_sampling() function in csearch.py for more information)
   auto_sample : int, default=20
      Base multiplicator number used in the sample option
   ff : str, default='MMFF'
      Force field used in RDKit optimizations and energy calculations. Current options: MMFF and UFF (if MMFF fails, AQME tries to use UFF automatically)
   ewin_csearch : float, default=5.0
      Energy window in kcal/mol to discard conformers (i.e. if a conformer is more than the E window compared to the most stable conformer)
   initial_energy_threshold : float, default=0.0001
      Energy difference in kcal/mol between unique conformers for the first filter of only E
   energy_threshold : float, default=0.25
      Energy difference in kcal/mol between unique conformers for the second filter of E + RMS
   rms_threshold : float, default=0.25
      RMS difference between unique conformers for the second filter of E + RMS
   opt_steps_rdkit : int, default=1000
      Max cycles used in RDKit optimizations
   heavyonly : bool, default=True
      Only consider heavy atoms during RMS calculations for filtering (in the Chem.rdMolAlign.GetBestRMS() RDKit function)
   max_matches_rmsd : int, default=1000
      Max matches during RMS calculations for filtering (maxMatches option in the Chem.rdMolAlign.GetBestRMS() RDKit function)
   max_mol_wt : int, default=0
      Discard systems with molecular weights higher than this parameter (in g/mol). If 0 is set, this filter is off
   max_torsions : int, default=0
      Discard systems with more than this many torsions (relevant to avoid molecules with many rotatable bonds). If 0 is set, this filter is off
   seed : int, default=62609
      Random seed used during RDKit embedding (in the Chem.rdDistGeom.EmbedMultipleConfs() RDKit function)

Only organometallic molecules
.............................

   metal_complex : bool, default=False
      Performs modified conformational sampling of metal complexes, fixing issues related to RDKit when dealing with metals. This option works well with metal coordination numbers up to 6, but it might give trouble with metals containing 7 or more ligands
   metal : list of str, default=[]
      Specify metal atom(s) of the system. Multiple metals can be used simultaneously (i.e. ['Pd','Ir'])
   metal_oxi : list of int, default=[]
      Specify metal oxidation state. Multiple metals can be used simultaneously (i.e. [2,3]). This is important to calculate the charge of the molecule based on SMILES strings
   complex_type : str, default=''
      Forces the metal complexes to adopt a predefined geometry. This option is especially relevant when RDKit predicts wrong complex geometries or gives a mixture of geometries. Current options: squareplanar, squarepyramidal, linear, trigonalplanar

SUMM only
+++++++++

   degree : float, default=120.0
      Interval of degrees to rotate dihedral angles during SUMM sampling (i.e. 120.0 would create 3 conformers for each dihedral, at 0, 120 and 240 degrees)

Fullmonte only
++++++++++++++

   ewin_fullmonte : float, default=5.0
      Energy window in kcal/mol to discard conformers (i.e. if a conformer is more than the E window compared to the most stable conformer)
   ewin_sample_fullmonte : float, default=2.0
      Energy window in kcal/mol to use conformers during the Fullmonte sampling (i.e. conformers inside the E window compared to the most stable conformer are considered as unique in each step of the sampling)
   nsteps_fullmonte : int, default=100
      Number of steps (or conformer batches) to carry during the Fullmonte sampling
   nrot_fullmonte : int, default=3
      Number of dihedrals to rotate simultaneously (picked at random) during each step of the Fullmonte sampling
   ang_fullmonte : float, default=30
      Available angle interval to use in the Fullmonte sampling. For example, if the angle is 120.0, the program chooses randomly between 120 and 240 degrees (picked at random) during each step of the sampling

Crest only
++++++++++

   constraints_atoms : list, default=[]
      Specify constrained atoms as [AT1,AT2,AT3]. An example of multiple constraints (atoms 1, 2 and 5 are frozen: [1,2,5]
   constraints_dist : list of lists, default=[]
      Specify distance constraints as [AT1,AT2,DIST]. An example of multiple constraints (atoms 1 and 2 with distance 1.8 Å, and atoms 4 and 5 with distance 2.0 Å): [[1,2,1.8],[4,5,2.0]]
   constraints_angle : list of lists, default=[]
      Specify angle constraints as [AT1,AT2,AT3,ANGLE]. An example of multiple constraints (atoms 1, 2 and 3 with an angle of 180 degrees, and atoms 4, 5 and 6 with an angle of 120): [[1,2,3,180],[4,5,6,120]]
   constraints_dihedral : list of lists, default=[]
      Specify dihedral constraints as [AT1,AT2,AT3,AT4,DIHEDRAL]. An example of multiple constraints (atoms 1, 2, 3 and 4 with a dihedral angle of 180 degrees, and atoms 4, 5, 6 and 7 with a dihedral angle of 120): [[1,2,3,4,180],[4,5,6,7,120]]
   crest_force : float, default=0.5
      Force constant for constraints in the .xcontrol.sample file for CREST jobs
   crest_keywords : str, default=None
      Define additional keywords to use in CREST that are not included in --chrg, --uhf, -T and -cinp. For example: '--alpb ch2cl2 --nci --cbonds 0.5'
   cregen : bool, default=False
      If True, perform a CREGEN analysis after CREST (filtering options below)
   cregen_keywords : str, default=None
      Additional keywords for CREGEN (i.e. cregen_keywords='--ethr 0.02')


"""
#####################################################.
#          This file storesthe CSEARCH class        #
#             used in conformer generation          #
#####################################################.

import math
import os
import sys
import time
import ast
import shutil
import subprocess
import glob
from pathlib import Path
import pandas as pd
import concurrent.futures as futures
import multiprocessing as mp
from progress.bar import IncrementalBar

from rdkit.Chem import AllChem as Chem
from rdkit.Chem import Descriptors as Descriptors
from rdkit.Chem import rdmolfiles
from rdkit.Chem import rdMolTransforms, PropertyMol, rdDistGeom, Lipinski

from aqme.filter import filters, ewin_filter, pre_E_filter, RMSD_and_E_filter
from aqme.csearch.utils import (
    prepare_direct_smi,
    prepare_smiles_files,
    prepare_csv_files,
    prepare_cdx_files,
    prepare_com_files,
    prepare_sdf_files,
    prepare_pdb_files,
    creation_of_dup_csv_csearch,
    minimize_rdkit_energy,
    com_2_xyz,
    check_constraints,
    smi_to_mol,
    getDihedralMatches
)
from aqme.csearch.templated import template_embed
from aqme.csearch.fullmonte import generating_conformations_fullmonte, realign_mol
from aqme.utils import (
    rules_get_charge,
    substituted_mol,
    load_variables,
    set_metal_atomic_number
    )
from aqme.csearch.crest import crest_opt


class csearch:
    """
    Class absracting the geometry generation and conformational search procedure.
    For further detail on the currently accepted keyword arguments (kwargs) 
    please look at the Parameters section (in the module documentation). 
    """

    def __init__(self, **kwargs):

        start_time_overall = time.time()
        # load default and user-specified variables
        self.args = load_variables(kwargs, "csearch")

        if self.args.program.lower() == "crest":
            try:
                subprocess.run(
                    ["xtb", "-h"], stdout=subprocess.DEVNULL, stderr=subprocess.DEVNULL
                )
            except FileNotFoundError:
                self.args.log.write(
                    "x  xTB is not installed (CREST cannot be used)! You can install the program with 'conda install -c conda-forge xtb'"
                )
                self.args.log.finalize()
                sys.exit()

        if self.args.program.lower() not in ["rdkit", "summ", "fullmonte", "crest"]:
            self.args.log.write(
                "\nx  Program not supported for CSEARCH conformer generation! Specify: program='rdkit' (or summ, fullmonte, crest)"
            )
            self.args.log.finalize()
            sys.exit()

        if self.args.smi is None and self.args.input == "":
            self.args.log.write(
                "\nx  Program requires either a SMILES or an input file to proceed! Please look up acceptable file formats. Specify: smi='CCC' (or input='filename.csv')"
            )
            self.args.log.finalize()
            sys.exit()

        try:
            if Path(f"{self.args.w_dir_main}").exists():
                os.chdir(self.args.w_dir_main)
        except FileNotFoundError:
            self.args.w_dir_main = Path(f"{os.getcwd()}/{self.args.w_dir_main}")
            os.chdir(self.args.w_dir_main)

        # load files from AQME input
        if self.args.smi is not None:
            csearch_files = [self.args.name]
        else:
            csearch_files = glob.glob(self.args.input)
            if len(csearch_files) == 0:
                self.args.log.write(f"\nx  Input file ({self.args.input}) not found!")
                self.args.log.finalize()
                sys.exit()

        for csearch_file in csearch_files:
            # load jobs for conformer generation
            if self.args.smi is not None:
                job_inputs = prepare_direct_smi(self.args)

            else:
                job_inputs = self.load_jobs(csearch_file)

            self.args.log.write(
                f"\nStarting CSEARCH with {len(job_inputs)} job(s) (SDF, XYZ, CSV, etc. files might contain multiple jobs/structures inside)\n"
            )

            # runs the conformer sampling with multiprocessors
            self.run_csearch(job_inputs)

            # store all the information into a CSV file
            csearch_file_no_path = (
                csearch_file.replace("/", "\\").split("\\")[-1].split(".")[0]
            )
            self.csearch_csv_file = self.args.w_dir_main.joinpath(
                f"CSEARCH-Data-{csearch_file_no_path}.csv"
            )
            self.final_dup_data.to_csv(self.csearch_csv_file, index=False)

            elapsed_time = round(time.time() - start_time_overall, 2)
            self.args.log.write(f"\nTime CSEARCH: {elapsed_time} seconds\n")
            self.args.log.finalize()

            # this is added to avoid path problems in jupyter notebooks
            os.chdir(self.args.initial_dir)

    def load_jobs(self, csearch_file):
        """
        Load information of the different molecules for conformer generation
        """

        SUPPORTED_INPUTS = [
            ".smi",
            ".sdf",
            ".cdx",
            ".csv",
            ".com",
            ".gjf",
            ".mol",
            ".mol2",
            ".xyz",
            ".txt",
            ".yaml",
            ".yml",
            ".rtf",
            ".pdb",
        ]

        file_format = os.path.splitext(csearch_file)[1]
        # Checks
        if file_format.lower() not in SUPPORTED_INPUTS:
            self.args.log.write("\nx  Input filetype not currently supported!")
            self.args.log.finalize()
            sys.exit()

        smi_derivatives = [".smi", ".txt", ".yaml", ".yml", ".rtf"]
        Extension2inputgen = dict()
        for key in smi_derivatives:
            Extension2inputgen[key] = prepare_smiles_files
        Extension2inputgen[".csv"] = prepare_csv_files
        Extension2inputgen[".cdx"] = prepare_cdx_files
        Extension2inputgen[".gjf"] = prepare_com_files
        Extension2inputgen[".com"] = prepare_com_files
        Extension2inputgen[".xyz"] = prepare_com_files
        Extension2inputgen[".sdf"] = prepare_sdf_files
        Extension2inputgen[".mol"] = prepare_sdf_files
        Extension2inputgen[".mol2"] = prepare_sdf_files
        Extension2inputgen[".pdb"] = prepare_pdb_files

        # Prepare the jobs
        prepare_function = Extension2inputgen[file_format]
        job_inputs = prepare_function(self.args, csearch_file)

        return job_inputs

    def run_csearch(self, job_inputs):
        # create the dataframe to store the data
        self.final_dup_data = creation_of_dup_csv_csearch(self.args.program.lower())

        bar = IncrementalBar(
            "o  Number of finished jobs from CSEARCH", max=len(job_inputs)
        )
        with futures.ProcessPoolExecutor(
            max_workers=self.args.max_workers, mp_context=mp.get_context("spawn")
        ) as executor:
            # Submit a set of asynchronous jobs
            jobs = []
            # Submit the Jobs
            for job_input in job_inputs:
                (
                    smi_,
                    name_,
                    charge_,
                    mult_,
                    constraints_atoms_,
                    constraints_dist_,
                    constraints_angle_,
                    constraints_dihedral_,
                ) = job_input
                job = executor.submit(
                    self.compute_confs(
                        smi_,
                        name_,
                        charge_,
                        mult_,
                        constraints_atoms_,
                        constraints_dist_,
                        constraints_angle_,
                        constraints_dihedral_,
                    )
                )
                jobs.append(job)

            bar.next()

        bar.finish()

        # removing temporary files
        temp_files = [
            "gfn2.out",
            "xTB_opt.traj",
            "ANI1_opt.traj",
            "wbo",
            "xtbrestart",
            "ase.opt",
            "xtb.opt",
            "gfnff_topo",
        ]
        for file in temp_files:
            if os.path.exists(file):
                os.remove(file)

    def compute_confs(
        self,
        smi,
        name,
        charge,
        mult,
        constraints_atoms,
        constraints_dist,
        constraints_angle,
        constraints_dihedral,
    ):
        """
        Function to start conformer generation
        """

        if self.args.smi is not None or self.args.input.split(".")[1] in [
                "smi",
                "csv",
                "cdx",
                "txt",
                "yaml",
                "yml",
                "rtf",
            ]:
            (
                mol,
                constraints_atoms,
                constraints_dist,
                constraints_angle,
                constraints_dihedral,
                complex_ts
            ) = smi_to_mol(
                smi,
                self.args.program.lower(),
                self.args.log,
                constraints_atoms,
                constraints_dist,
                constraints_angle,
                constraints_dihedral,
            )

            if mol is None:
                self.args.log.write(
                    f"\nx  Failed to convert the provided SMILES ({smi}) to an RDkit Mol object! Please check the starting smiles."
                )
                self.args.log.finalize()
                sys.exit()

        else:
            # for 3D input formats, the smi variable represents the mol object
            mol = smi
            if mol is None:
                self.args.log.write(
                    f"\nx  Failed to convert the provided input to an RDkit Mol object! Please check the starting structure."
                )
                self.args.log.finalize()
                sys.exit()
                
            # check if the optimization is constrained
            complex_ts = check_constraints(self)

        # this part allows to use charges and multiplicity from COM/GJF inputs
        if self.args.charge is None:
            self.args.charge = charge
        if self.args.mult is None:
            self.args.mult = mult

        if self.args.destination is None:
            self.csearch_folder = Path(self.args.initial_dir).joinpath(
                f"CSEARCH"
            )
        else:
            if Path(f"{self.args.destination}").exists():
                self.csearch_folder = Path(self.args.destination)
            else:
                self.csearch_folder = Path(self.args.initial_dir).joinpath(
                    self.args.destination
                )

        self.csearch_folder.mkdir(exist_ok=True, parents=True)

        if self.args.program.lower() in ["crest"] and self.args.smi is None:
            if self.args.input.split(".")[1] in ["pdb", "mol2", "mol", "sdf"]:
                command_pdb = [
                    "obabel",
                    f'-i{self.args.input.split(".")[1]}',
                    f'{name}.{self.args.input.split(".")[1]}',
                    "-oxyz",
                    f"-O{name}_{self.args.program.lower()}.xyz",
                ]
                subprocess.run(
                    command_pdb,
                    stdout=subprocess.DEVNULL,
                    stderr=subprocess.DEVNULL,
                )
            elif self.args.input.split(".")[1] in ["gjf", "com"]:
                xyz_file, _, _ = com_2_xyz(f'{name}.{self.args.input.split(".")[1]}')
                os.move(xyz_file, f"{name}_{self.args.program.lower()}.xyz")
            elif self.args.input.split(".")[1] == "xyz":
                shutil.copy(f"{name}.xyz", f"{name}_{self.args.program.lower()}.xyz")

        # Converts each line to an RDKit mol object
        if self.args.verbose:
            self.args.log.write(f"\n   -> Input Molecule {Chem.MolToSmiles(mol)}")

        if self.args.metal_complex:

            for _ in self.args.metal_atoms:
                self.args.metal_idx.append(None)
                self.args.complex_coord.append(None)
                self.args.metal_sym.append(None)

            (
                self.args.metal_idx,
                self.args.complex_coord,
                self.args.metal_sym,
            ) = substituted_mol(self, mol, "I")

            # get pre-determined geometries for metal complexes
            accepted_complex_types = [
                "squareplanar",
                "squarepyramidal",
                "linear",
                "trigonalplanar",
            ]
            if self.args.complex_type != '' and self.args.complex_type not in accepted_complex_types:
                self.args.log.write(
                    f"x  The metal template specified in complex_type ({self.args.complex_type}) is not valid! Options: squareplanar, squarepyramidal, linear and trigonalplanar"
                )
                self.args.log.finalize()
                sys.exit()

            if self.args.complex_type in accepted_complex_types:
                count_metals = 0
                for metal_idx_ind in self.args.metal_idx:
                    if metal_idx_ind is not None:
                        count_metals += 1
                if count_metals == 1:
                    template_kwargs = dict()
                    template_kwargs["complex_type"] = self.args.complex_type
                    template_kwargs["metal_idx"] = self.args.metal_idx
                    template_kwargs["maxsteps"] = self.args.opt_steps_rdkit
                    template_kwargs["heavyonly"] = self.args.heavyonly
                    template_kwargs["maxmatches"] = self.args.max_matches_rmsd
                    template_kwargs["mol"] = mol
                    items = template_embed(self, **template_kwargs)

                    total_data = creation_of_dup_csv_csearch(self.args.program.lower())

                    for mol_obj, name_in, coord_map, alg_map, template in zip(*items):
                        data = self.conformer_generation(
                            mol_obj,
                            name_in,
                            constraints_atoms,
                            constraints_dist,
                            constraints_angle,
                            constraints_dihedral,
                            complex_ts,
                            coord_map,
                            alg_map,
                            template,
                        )
                        frames = [total_data, data]
                        total_data = pd.concat(frames, sort=True)
                else:
                    self.args.log.write(
                        "\nx  Cannot use templates for complexes involving more than 1 metal or for organic molecueles."
                    )
                    total_data = None
            else:
                total_data = self.conformer_generation(
                    mol,
                    name,
                    constraints_atoms,
                    constraints_dist,
                    constraints_angle,
                    constraints_dihedral,
                    complex_ts
                )
        else:
            total_data = self.conformer_generation(
                mol,
                name,
                constraints_atoms,
                constraints_dist,
                constraints_angle,
                constraints_dihedral,
                complex_ts
            )

        # Updates the dataframe with infromation about conformer generation
        frames = [self.final_dup_data, total_data]
        self.final_dup_data = pd.concat(frames, ignore_index=True, sort=True)

    def conformer_generation(
        self,
        mol,
        name,
        constraints_atoms,
        constraints_dist,
        constraints_angle,
        constraints_dihedral,
        complex_ts,
        coord_Map=None,
        alg_Map=None,
        mol_template=None,
    ):
        """
        Function to load mol objects and create 3D conformers

        """

        dup_data = creation_of_dup_csv_csearch(self.args.program.lower())

        dup_data_idx = 0
        start_time = time.time()
        status = None
        self.args.log.write(f"\n   ----- {name} -----")

        # this avoids problems when using metal complexes in command lines
        if self.args.metal_atoms != [] and self.args.metal_atoms != '[]':
            if self.args.metal_oxi == [] or self.args.metal_oxi == '[]':
                self.args.log.write(f"\nx   Metal atoms ({self.args.metal_atoms}) were specified without their corresponding oxidation state (metal_oxi option)")
                self.args.log.finalize()
                sys.exit()
            if not isinstance(self.args.metal_atoms, list):
                self.args.metal_atoms = ast.literal_eval(self.args.metal_atoms)

        if self.args.metal_oxi != [] and self.args.metal_oxi != '[]':
            if self.args.metal_atoms == [] or self.args.metal_atoms == '[]':
                self.args.log.write(f"\nx   Metal oxidation states ({self.args.metal_oxi}) were specified without their corresponding metal atoms (metal_atoms option)")
                self.args.log.finalize()
                sys.exit()
            if not isinstance(self.args.metal_oxi, list):
                self.args.metal_oxi = ast.literal_eval(self.args.metal_oxi)

        # Set charge and multiplicity
        metal_found = False
        # user can overwrite charge and mult with the corresponding arguments
        if self.args.charge is not None:
            charge = self.args.charge
        else:
            if not self.args.metal_complex:
                charge = Chem.GetFormalCharge(mol)
            else:
                charge, metal_found = rules_get_charge(mol, self.args, "csearch")

        if self.args.mult is not None:
            mult = self.args.mult
        else:
            mult = Descriptors.NumRadicalElectrons(mol) + 1
            if self.args.metal_complex and metal_found:
                # since RDKit gets the multiplicity of the metal with valence 0, the real multiplicity
                # value needs to be adapted with the charge. If multiplicity is different than 1 or 2,
                # the user must specify the value with the mult option
                if (charge % 2) == 1 and charge != 0: # odd charges (i.e. +1, +3, etc)
                    if mult == 1:
                        mult = mult + 1
                    if mult == 2:
                        mult = mult - 1

        dup_data.at[dup_data_idx, "Real charge"] = charge
        dup_data.at[dup_data_idx, "Mult"] = mult

        # inputs that go through CREST containing 3D coordinates don't require a previous RDKit conformer sampling
        if (
            self.args.program.lower() in ["crest"]
            and self.args.smi is None
            and self.args.input.split(".")[1]
            in [
                "pdb",
                "mol2",
                "mol",
                "sdf",
                "gjf",
                "com",
                "xyz",
            ]
        ):
 
            valid_structure = True

            status = crest_opt(
                f"{name}_{self.args.program.lower()}",
                dup_data,
                dup_data_idx,
                self,
                charge,
                mult,
                constraints_atoms,
                constraints_dist,
                constraints_angle,
                constraints_dihedral,
                mol=mol
            )

        else:
            name = name.replace("/", "\\").split("\\")[-1].split(".")[0]
            self.csearch_file = self.csearch_folder.joinpath(
                name + "_" + self.args.program.lower() + self.args.output
            )
            sdwriter_init = Chem.SDWriter(str(self.csearch_file))

            valid_structure = filters(
                mol, self.args.log, self.args.max_mol_wt, self.args.verbose
            )
            if valid_structure:
                try:
                    # the conformational search for RDKit
                    status = self.summ_search(
                        mol,
                        name,
                        sdwriter_init,
                        dup_data,
                        dup_data_idx,
                        charge,
                        mult,
                        constraints_atoms,
                        constraints_dist,
                        constraints_angle,
                        constraints_dihedral,
                        complex_ts,
                        coord_Map,
                        alg_Map,
                        mol_template,
                    )
                except (KeyboardInterrupt, SystemExit):
                    raise

        if status == -1 or not valid_structure:
            error_message = "\nx  ERROR: The structure is not valid or no conformers were obtained from this SMILES string"
            self.args.log.write(error_message)

        # if self.args.program.lower() == "crest" and valid_structure:
        #     shutil.rmtree(f"{self.csearch_folder}/../crest_xyz")

        n_seconds = round(time.time() - start_time, 2)
        dup_data.at[dup_data_idx, "CSEARCH time (seconds)"] = n_seconds

        return dup_data

    def summ_search(
        self,
        mol,
        name,
        sdwriter,
        dup_data,
        dup_data_idx,
        charge,
        mult,
        constraints_atoms,
        constraints_dist,
        constraints_angle,
        constraints_dihedral,
        complex_ts,
        coord_Map,
        alg_Map,
        mol_template
    ):

        """
        Embeds, optimizes and filters RDKit conformers
        """

        # writes sdf for the first RDKit conformer generation
        if not complex_ts:
            status, rotmatches, ff, mol_crest = self.rdkit_to_sdf(
                mol,
                name,
                dup_data,
                dup_data_idx,
                sdwriter,
                charge,
                mult,
                coord_Map,
                alg_Map,
                mol_template
            )
            # this avoids memory issues when using Windows
            try:
                sdwriter.close()
            except RuntimeError:
                pass
            # reads the initial SDF files from RDKit and uses dihedral scan if selected
            if status not in [-1, 0]:
                # getting the energy and mols after rotations
                if self.args.program.lower() == "summ" and len(rotmatches) != 0:
                    status = self.dihedral_filter_and_sdf(
                        name, dup_data, dup_data_idx, coord_Map, alg_Map, mol_template, ff
                    )
        if self.args.program.lower() in ['crest']:
            if not complex_ts:
                rdmolfiles.MolToXYZFile(mol_crest, name + "_crest.xyz")
            else:
                rdmolfiles.MolToXYZFile(mol, name + "_crest.xyz")
            status = crest_opt(
                    f"{name}_{self.args.program.lower()}",
                    dup_data,
                    dup_data_idx,
                    self,
                    charge,
                    mult,
                    constraints_atoms,
                    constraints_dist,
                    constraints_angle,
                    constraints_dihedral,
                    complex_ts=complex_ts,
                    mol=mol # this is necessary for CREST calculations with constraints
                )

        return status

    def dihedral_filter_and_sdf(
        self, name, dup_data, dup_data_idx, coord_Map, alg_Map, mol_template, ff
    ):
        """
        Filtering after dihedral scan to sdf
        """

        rotated_energy = []
        # apply filters
        with Chem.SDMolSupplier(str(self.csearch_file), removeHs=False) as rdmols:

            if rdmols is None:
                self.args.log.write("\nCould not open " + name + self.args.output)
                self.args.log.finalize()
                sys.exit()

            for i, rd_mol_i in enumerate(rdmols):
                if coord_Map is None and alg_Map is None and mol_template is None:
                    energy = minimize_rdkit_energy(
                        rd_mol_i, -1, self.args.log, ff, self.args.opt_steps_rdkit
                    )
                else:
                    rd_mol_i, energy = realign_mol(
                        rd_mol_i,
                        -1,
                        coord_Map,
                        alg_Map,
                        mol_template,
                        self.args.opt_steps_rdkit,
                    )
                rotated_energy.append(energy)

            rotated_cids = list(range(len(rdmols)))
            sorted_rotated_cids = sorted(rotated_cids, key=lambda cid: rotated_energy[cid])

            # filter based on energy window ewin_csearch
            sortedcids_rotated = ewin_filter(
                sorted_rotated_cids,
                rotated_energy,
                self.args,
                dup_data,
                dup_data_idx,
                self.args.log,
                "summ",
                self.args.ewin_csearch,
            )
            # pre-filter based on energy only
            selectedcids_initial_rotated = pre_E_filter(
                sortedcids_rotated,
                rotated_energy,
                dup_data,
                dup_data_idx,
                self.args.log,
                "summ",
                self.args.initial_energy_threshold,
                self.args.verbose,
            )
            # filter based on energy and RMSD
            selectedcids_rotated = RMSD_and_E_filter(
                rdmols,
                selectedcids_initial_rotated,
                rotated_energy,
                self.args,
                dup_data,
                dup_data_idx,
                self.args.log,
                "summ",
            )
            mol_select = []
            for i, cid in enumerate(selectedcids_rotated):
                mol_rd = Chem.RWMol(rdmols[cid])
                mol_rd.SetProp("_Name", rdmols[cid].GetProp("_Name") + " " + str(i))
                mol_rd.SetProp("Energy", str(rotated_energy[cid]))
                if self.args.metal_complex:
                    set_metal_atomic_number(
                        mol_rd, self.args.metal_idx, self.args.metal_sym
                    )
                mol_select.append(mol_rd) 

        # update SDF file            
        os.remove(self.csearch_file)
        sdwriter_rd = Chem.SDWriter(str(self.csearch_file))
        for mol in mol_select:
            sdwriter_rd.write(mol)
        sdwriter_rd.close()
        status = 1
        return status

    def auto_sampling(self, mol):
        """
        Detects automatically the initial number of conformers for the sampling
        """

        if self.args.metal_complex:
            if len(self.args.metal_idx) > 0:
                self.args.auto_sample = (
                    self.args.auto_sample * 3 * len(self.args.metal_idx)
                )  # this accounts for possible trans/cis isomers in metal complexes
        auto_samples = 0
        auto_samples += 3 * (Lipinski.NumRotatableBonds(mol))  # x3, for C3 rotations
        auto_samples += 3 * (Lipinski.NHOHCount(mol))  # x3, for OH/NH rotations
        auto_samples += 3 * (
            Lipinski.NumSaturatedRings(mol)
        )  # x3, for boat/chair/envelope confs
        if auto_samples == 0:
            auto_samples = self.args.auto_sample
        else:
            auto_samples = self.args.auto_sample * auto_samples
        return auto_samples

    def genConformer_r(
        self,
        mol,
        conf,
        i,
        matches,
        sdwriter,
        name,
        update_to_rdkit,
        coord_Map,
        alg_Map,
        mol_template,
    ):
        """
        If program = RDKit, this replaces iodine back to the metal (for metal_complex = True)
        and writes the RDKit SDF files. With program = summ, this function optimizes rotamers
        """

        if i >= len(matches):  # base case, torsions should be set in conf
            # setting the metal back instead of I
            if self.args.metal_complex and (
                self.args.program.lower() in ["rdkit","crest"] or update_to_rdkit
            ):
                if coord_Map is None and alg_Map is None and mol_template is None:
                    energy = minimize_rdkit_energy(
                        mol,
                        conf,
                        self.args.log,
                        self.args.ff,
                        self.args.opt_steps_rdkit,
                    )
                else:
                    mol, energy = realign_mol(
                        mol,
                        conf,
                        coord_Map,
                        alg_Map,
                        mol_template,
                        self.args.opt_steps_rdkit,
                    )
                mol.SetProp("Energy", str(energy))
                set_metal_atomic_number(mol, self.args.metal_idx, self.args.metal_sym)
            try:
                sdwriter.write(mol, conf)
            except (TypeError):
                raise

            # if CREST is used, this RDKit preoptimzed mol object will be employed to initializethe the trajectories
            if self.args.program.lower() in ["crest"]:
                return mol
            else:
                return 1

        total = 0
        deg = 0
        while deg < 360.0:
            rad = math.pi * deg / 180.0
            rdMolTransforms.SetDihedralRad(
                mol.GetConformer(conf), *matches[i], value=rad
            )
            mol.SetProp("_Name", name)
            total += self.genConformer_r(
                mol,
                conf,
                i + 1,
                matches,
                sdwriter,
                name,
                update_to_rdkit,
                coord_Map,
                alg_Map,
                mol_template,
            )
            deg += self.args.degree

        return total

    def embed_conf(self, mol, initial_confs, coord_Map, alg_Map, mol_template):
        """
        Function to embed conformers
        """

        is_sdf_mol_or_mol2 = os.path.splitext(self.args.input)[1].lower() in [
            ".sdf",
            ".mol",
            ".mol2",
        ]

        if is_sdf_mol_or_mol2:
            Chem.AssignStereochemistryFrom3D(mol)

        embed_kwargs = dict()
        embed_kwargs["ignoreSmoothingFailures"] = True
        embed_kwargs["randomSeed"] = self.args.seed
        embed_kwargs["numThreads"] = 0

        if (coord_Map, alg_Map, mol_template) != (None, None, None):
            embed_kwargs["coordMap"] = coord_Map
        cids = rdDistGeom.EmbedMultipleConfs(mol, initial_confs, **embed_kwargs)

        if len(cids) <= 1 and initial_confs != 1:
            self.args.log.write(
                "\no  Normal RDKit embeding process failed, trying to "
                "generate conformers with random coordinates "
                f"(with {str(initial_confs)} possibilities)"
            )
            embed_kwargs["useRandomCoords"] = True
            embed_kwargs["boxSizeMult"] = 10.0
            embed_kwargs["numZeroFail"] = 1000
            embed_kwargs["numThreads"] = 1
            cids = rdDistGeom.EmbedMultipleConfs(mol, initial_confs, **embed_kwargs)

        if is_sdf_mol_or_mol2:
            # preserving AssignStereochemistryFrom3D
            for cid in cids:
                Chem.AssignAtomChiralTagsFromStructure(mol, confId=cid)

        return cids

    def min_and_E_calc(self, mol, cids, coord_Map, alg_Map, mol_template, ff):
        """
        Minimization and E calculation with RDKit after embeding
        """

        cenergy, outmols = [], []

        for _, conf in enumerate(cids):
            if coord_Map is None and alg_Map is None and mol_template is None:
                energy = minimize_rdkit_energy(
                    mol, conf, self.args.log, ff, self.args.opt_steps_rdkit
                )
            else:  # id template realign before doing calculations
                mol, energy = realign_mol(
                    mol,
                    conf,
                    coord_Map,
                    alg_Map,
                    mol_template,
                    self.args.opt_steps_rdkit,
                )
            cenergy.append(energy)
            pmol = PropertyMol.PropertyMol(mol)
            outmols.append(pmol)

        return outmols, cenergy

    def min_after_embed(
        self,
        mol,
        cids,
        name,
        rotmatches,
        dup_data,
        dup_data_idx,
        sdwriter,
        update_to_rdkit,
        coord_Map,
        alg_Map,
        mol_template,
        charge,
        mult,
        ff,
    ):
        """
        Minimizes, gets the energy and filters RDKit conformers after embeding
        """

        # gets optimized mol objects and energies
        outmols, cenergy = self.min_and_E_calc(
            mol, cids, coord_Map, alg_Map, mol_template, ff
        )

        # writing charges and multiplicity after RDKit
        dup_data.at[dup_data_idx, "Mult"] = mult
        dup_data.at[dup_data_idx, "Real charge"] = charge

        for i, cid in enumerate(cids):
            outmols[cid].SetProp("_Name", name + " " + str(i + 1))
            outmols[cid].SetProp("Energy", str(cenergy[cid]))
            outmols[cid].SetProp("Real charge", str(charge))
            outmols[cid].SetProp("Mult", str(mult))

        # sorts the energies
        cids = list(range(len(outmols)))
        sorted_all_cids = sorted(cids, key=lambda cid: cenergy[cid])

        self.args.log.write("\no  Applying filters to initial conformers")

        # filter based on energy window ewin_csearch
        sortedcids_rdkit = ewin_filter(
            sorted_all_cids,
            cenergy,
            self.args,
            dup_data,
            dup_data_idx,
            self.args.log,
            "rdkit",
            self.args.ewin_csearch,
        )

        # pre-filter based on energy only
        selectedcids_initial_rdkit = pre_E_filter(
            sortedcids_rdkit,
            cenergy,
            dup_data,
            dup_data_idx,
            self.args.log,
            "rdkit",
            self.args.initial_energy_threshold,
            self.args.verbose,
        )

        # filter based on energy and RMSD
        selectedcids_rdkit = RMSD_and_E_filter(
            outmols,
            selectedcids_initial_rdkit,
            cenergy,
            self.args,
            dup_data,
            dup_data_idx,
            self.args.log,
            "rdkit",
        )

        if self.args.program.lower() in ["summ", "rdkit", "crest"]:
            # now exhaustively drive torsions of selected conformers
            n_confs = int(
                len(selectedcids_rdkit) * (360 / self.args.degree) ** len(rotmatches)
            )
            if self.args.verbose and len(rotmatches) != 0:
                self.args.log.write(
                    "\no  Systematic generation of " + str(n_confs) + " confomers"
                )

            total = 0
            for conf in selectedcids_rdkit:
                if self.args.program.lower() == "summ" and not update_to_rdkit:
                    sdwriter.write(outmols[conf], conf)
                    for m in rotmatches:
                        rdMolTransforms.SetDihedralDeg(
                            outmols[conf].GetConformer(conf), *m, 180.0
                        )
                if self.args.program.lower() in ["summ", "rdkit"]:
                    total += self.genConformer_r(
                        outmols[conf],
                        conf,
                        0,
                        rotmatches,
                        sdwriter,
                        outmols[conf].GetProp("_Name"),
                        update_to_rdkit,
                        coord_Map,
                        alg_Map,
                        mol_template,
                    )
                elif self.args.program.lower() in ["crest"]:
                    mol = self.genConformer_r(
                        outmols[conf],
                        conf,
                        0,
                        rotmatches,
                        sdwriter,
                        outmols[conf].GetProp("_Name"),
                        update_to_rdkit,
                        coord_Map,
                        alg_Map,
                        mol_template,
                    )
                    break

            if self.args.verbose and len(rotmatches) != 0:
                self.args.log.write("\no  %d total conformations generated" % total)
            status = 1

        if self.args.program.lower() == "summ":
            dup_data.at[dup_data_idx, "summ-conformers"] = total

        if self.args.program.lower() == "fullmonte":
            status = generating_conformations_fullmonte(
                name,
                self.args,
                rotmatches,
                selectedcids_rdkit,
                outmols,
                sdwriter,
                dup_data,
                dup_data_idx,
                coord_Map,
                alg_Map,
                mol_template,
                ff,
            )
            # removes the rdkit file
            os.remove(name + "_" + "rdkit" + self.args.output)

        return status, mol

    def rdkit_to_sdf(
        self,
        mol,
        name,
        dup_data,
        dup_data_idx,
        sdwriter,
        charge,
        mult,
        coord_Map,
        alg_Map,
        mol_template
    ):

        """
        Conversion from RDKit to SDF
        """

        Chem.SanitizeMol(mol)
        mol = Chem.AddHs(mol)
        mol.SetProp("_Name", name)

        # detects and applies auto-detection of initial number of conformers
        if self.args.program.lower() in ['crest']:
            # CREST only uses the most stable conformer from RDKit,
            # and initial_confs can be low to speed up the process
            initial_confs = self.args.auto_sample
        elif self.args.sample == "auto":
            initial_confs = int(self.auto_sampling(mol))
        else:
            initial_confs = int(self.args.sample)

        dup_data.at[dup_data_idx, "Molecule"] = name
        update_to_rdkit = False

        rotmatches = getDihedralMatches(mol, self.args.heavyonly)

        if len(rotmatches) > self.args.max_torsions and self.args.max_torsions > 0:
            self.args.log.write(
                "\nx  Too many torsions (%d). Skipping %s"
                % (len(rotmatches), (name + self.args.output))
            )
        elif self.args.program.lower() == "summ" and len(rotmatches) == 0:
            update_to_rdkit = True
            self.args.log.write(
                "\nx  No rotatable dihedral found. Updating to CSEARCH to RDKit, writing to SUMM SDF"
            )
        elif self.args.program.lower() == "fullmonte" and len(rotmatches) == 0:
            update_to_rdkit = True
            self.args.log.write(
                "\nx  No rotatable dihedral found. Updating to CSEARCH to RDKit, writing to FULLMONTE SDF"
            )

        ff = self.args.ff
        dup_data.at[dup_data_idx, "RDKit-Initial-samples"] = initial_confs
        if self.args.program.lower() == "rdkit":
            rotmatches = []
        cids = self.embed_conf(mol, initial_confs, coord_Map, alg_Map, mol_template)

        # energy minimize all to get more realistic results
        # identify the atoms and decide Force Field
        for atom in mol.GetAtoms():
            if (
                atom.GetAtomicNum() > 36
            ) and self.args.ff == "MMFF":  # up to Kr for MMFF, if not the code will use UFF
                self.args.log.write(
                    "\nx  "
                    + self.args.ff
                    + " is not compatible with the molecule, changing to UFF"
                )
                ff = "UFF"
        if self.args.verbose:
            self.args.log.write(
                "\no  Optimizing "
                + str(len(cids))
                + " initial conformers with "
                + ff
            )
            if self.args.program.lower() == "summ":
                self.args.log.write(
                    "\no  Found " + str(len(rotmatches)) + " rotatable torsions"
                )
            elif self.args.program.lower() == "fullmonte":
                self.args.log.write(
                    "\no  Found " + str(len(rotmatches)) + " rotatable torsions"
                )
            else:
                self.args.log.write(
                    "\no  Systematic torsion rotation is set to OFF"
                )

        try:
            status,mol_crest = self.min_after_embed(
                mol,
                cids,
                name,
                rotmatches,
                dup_data,
                dup_data_idx,
                sdwriter,
                update_to_rdkit,
                coord_Map,
                alg_Map,
                mol_template,
                charge,
                mult,
                ff,
            )
        except IndexError:
            status = -1

        sdwriter.close()

        return status, rotmatches, ff, mol_crest
=======
"""
Parameters
----------
General
+++++++
   program : str, default=None
      Program required in the conformational sampling. Current options: 'rdkit', 'summ', 'fullmonte', 'crest'
   smi : str, default=None
      Optionally, define a SMILES string as input
   name : str, default=None
      (If smi is defined) optionally, define a name for the system
   input : str, default=''
      (If smi is None) Optionally, file containing the SMILES strings and names of the molecules. Current file extensions: .smi, .sdf, .cdx, .csv, .com, .gjf, .mol, .mol2, .xyz, .txt, .yaml, .yml, .rtf
      For .csv files (i.e. FILENAME.csv), two columns are required, 'code_name' with the names and 'SMILES' for the SMILES string
   w_dir_main : str, default=os.getcwd()
      Working directory
   varfile : str, default=None
      Option to parse the variables using a yaml file (specify the filename)
   max_workers : int, default=4
      Number of simultaneous RDKit jobs run with multiprocessing (WARNING! More than 12 simultaneous jobs might collapse your computer!)
   charge : int, default=None
      Charge of the calculations used in the following input files. If charge isn't defined, it automatically reads the charge of the SMILES string
   mult : int, default=None
      Multiplicity of the calculations used in the following input files. If mult isn't defined, it automatically reads the multiplicity of the mol object created with the SMILES string
   verbose : bool, default=False
      If True, more information regarding the conformational sampling is printed
   prefix : str, default=''
      Prefix added to all the names
   suffix : str, default=''
      Suffix added to all the names
   stacksize : str, default='1G'
      Controls the stack size used (especially relevant for xTB/CREST calculations of large systems, where high stack sizes are needed)
General RDKit-based
+++++++++++++++++++
   sample : int, default='auto'
      Number of conformers used initially in the RDKit sampling. If this option isn't specified, AQME automatically calculates (previously benchmarked) an approximate number based on number of rotatable bonds, XH (i.e. OH) groups, saturated cycles, etc (see the auto_sampling() function in csearch.py for more information)
   auto_sample : int, default=20
      Base multiplicator number used in the sample option
   ff : str, default='MMFF'
      Force field used in RDKit optimizations and energy calculations. Current options: MMFF and UFF (if MMFF fails, AQME tries to use UFF automatically)
   ewin_csearch : float, default=5.0
      Energy window in kcal/mol to discard conformers (i.e. if a conformer is more than the E window compared to the most stable conformer)
   initial_energy_threshold : float, default=0.0001
      Energy difference in kcal/mol between unique conformers for the first filter of only E
   energy_threshold : float, default=0.25
      Energy difference in kcal/mol between unique conformers for the second filter of E + RMS
   rms_threshold : float, default=0.25
      RMS difference between unique conformers for the second filter of E + RMS
   opt_steps_rdkit : int, default=1000
      Max cycles used in RDKit optimizations
   heavyonly : bool, default=True
      Only consider heavy atoms during RMS calculations for filtering (in the Chem.rdMolAlign.GetBestRMS() RDKit function)
   max_matches_rmsd : int, default=1000
      Max matches during RMS calculations for filtering (maxMatches option in the Chem.rdMolAlign.GetBestRMS() RDKit function)
   max_mol_wt : int, default=0
      Discard systems with molecular weights higher than this parameter (in g/mol). If 0 is set, this filter is off
   max_torsions : int, default=0
      Discard systems with more than this many torsions (relevant to avoid molecules with many rotatable bonds). If 0 is set, this filter is off
   seed : int, default=62609
      Random seed used during RDKit embedding (in the Chem.rdDistGeom.EmbedMultipleConfs() RDKit function)
Only organometallic molecules
.............................
   metal_atoms : list of str, default=[]
     Specify metal atom(s) of the system as [ATOM_TYPE]. Multiple metals can be used simultaneously (i.e. ['Pd','Ir']).  This option is important to calculate the charge of metal complexes based on SMILES strings. Requires the use of metal_oxi.
   metal_oxi : list of int, default=[]
     Specify metal oxidation state as [NUMBER]. Multiple metals can be used simultaneously (i.e. [2,3]).
   complex_type : str, default=''
      Forces the metal complexes to adopt a predefined geometry. This option is especially relevant when RDKit predicts wrong complex geometries or gives a mixture of geometries. Current options: squareplanar, squarepyramidal, linear, trigonalplanar
SUMM only
+++++++++
   degree : float, default=120.0
      Interval of degrees to rotate dihedral angles during SUMM sampling (i.e. 120.0 would create 3 conformers for each dihedral, at 0, 120 and 240 degrees)
Fullmonte only
++++++++++++++
   ewin_fullmonte : float, default=5.0
      Energy window in kcal/mol to discard conformers (i.e. if a conformer is more than the E window compared to the most stable conformer)
   ewin_sample_fullmonte : float, default=2.0
      Energy window in kcal/mol to use conformers during the Fullmonte sampling (i.e. conformers inside the E window compared to the most stable conformer are considered as unique in each step of the sampling)
   nsteps_fullmonte : int, default=100
      Number of steps (or conformer batches) to carry during the Fullmonte sampling
   nrot_fullmonte : int, default=3
      Number of dihedrals to rotate simultaneously (picked at random) during each step of the Fullmonte sampling
   ang_fullmonte : float, default=30
      Available angle interval to use in the Fullmonte sampling. For example, if the angle is 120.0, the program chooses randomly between 120 and 240 degrees (picked at random) during each step of the sampling
CREST only
++++++++++
    nprocs : int, default=2
      Number of processors used in CREST optimizations
   constraints_atoms : list, default=[]
      Specify constrained atoms as [AT1,AT2,AT3]. An example of multiple constraints (atoms 1, 2 and 5 are frozen: [1,2,5]
   constraints_dist : list of lists, default=[]
      Specify distance constraints as [AT1,AT2,DIST]. An example of multiple constraints (atoms 1 and 2 with distance 1.8 Å, and atoms 4 and 5 with distance 2.0 Å): [[1,2,1.8],[4,5,2.0]]
   constraints_angle : list of lists, default=[]
      Specify angle constraints as [AT1,AT2,AT3,ANGLE]. An example of multiple constraints (atoms 1, 2 and 3 with an angle of 180 degrees, and atoms 4, 5 and 6 with an angle of 120): [[1,2,3,180],[4,5,6,120]]
   constraints_dihedral : list of lists, default=[]
      Specify dihedral constraints as [AT1,AT2,AT3,AT4,DIHEDRAL]. An example of multiple constraints (atoms 1, 2, 3 and 4 with a dihedral angle of 180 degrees, and atoms 4, 5, 6 and 7 with a dihedral angle of 120): [[1,2,3,4,180],[4,5,6,7,120]]
   crest_force : float, default=0.5
      Force constant for constraints in the .xcontrol.sample file for CREST jobs
   crest_keywords : str, default=None
      Define additional keywords to use in CREST that are not included in --chrg, --uhf, -T and -cinp. For example: '--alpb ch2cl2 --nci --cbonds 0.5'
   cregen : bool, default=False
      If True, perform a CREGEN analysis after CREST (filtering options below)
   cregen_keywords : str, default=None
      Additional keywords for CREGEN (i.e. cregen_keywords='--ethr 0.02')
    xtb_keywords : str, default=None
      Define additional keywords to use in the xTB pre-optimization that are not included in -c, --uhf, -P and --input. For example: '--alpb ch2cl2 --gfn 1' 
"""
#####################################################.
#          This file storesthe CSEARCH class        #
#             used in conformer generation          #
#####################################################.

import math
import os
import sys
import time
import shutil
import subprocess
import glob
from pathlib import Path
import pandas as pd
import concurrent.futures as futures
import multiprocessing as mp
from progress.bar import IncrementalBar

try:
    from rdkit.Chem import AllChem as Chem
    from rdkit.Chem import Descriptors as Descriptors
    from rdkit.Chem import rdmolfiles
    from rdkit.Chem import rdMolTransforms, PropertyMol, rdDistGeom, Lipinski
except ModuleNotFoundError:
    print(
        "x  RDKit is not installed! You can install the program with 'conda install -c conda-forge rdkit' or 'pip install rdkit-pypi'"
    )
    sys.exit()
# this is a dummy import just to warn the user if Open babel is not installed
try:
    command_run_1 = ["obabel", "-H"]
    subprocess.run(command_run_1, stdout=subprocess.DEVNULL, stderr=subprocess.DEVNULL)
except FileNotFoundError:
    print(
        "x  Open Babel is not installed! You can install the program with 'conda install -c conda-forge openbabel'"
    )
    sys.exit()
from aqme.filter import filters, ewin_filter, pre_E_filter, RMSD_and_E_filter
from aqme.csearch.utils import (
    prepare_direct_smi,
    prepare_smiles_files,
    prepare_csv_files,
    prepare_cdx_files,
    prepare_com_files,
    prepare_sdf_files,
    prepare_pdb_files,
    creation_of_dup_csv_csearch,
    minimize_rdkit_energy,
    com_2_xyz,
    check_constraints,
    smi_to_mol,
    getDihedralMatches
)
from aqme.csearch.templates import template_embed
from aqme.csearch.fullmonte import generating_conformations_fullmonte, realign_mol
from aqme.utils import (
    rules_get_charge,
    substituted_mol,
    load_variables,
    set_metal_atomic_number
    )
from aqme.csearch.crest import xtb_opt_main


class csearch:
    """
    Class containing all the functions from the CSEARCH module.

    Parameters
    ----------
    kwargs : argument class

    Specify any arguments from the CSEARCH module (for a complete list of variables, visit the AQME documentation)
    """

    def __init__(self, **kwargs):

        start_time_overall = time.time()
        # load default and user-specified variables
        self.args = load_variables(kwargs, "csearch")

        if self.args.program.lower() == "crest":
            try:
                subprocess.run(
                    ["xtb", "-h"], stdout=subprocess.DEVNULL, stderr=subprocess.DEVNULL
                )
            except FileNotFoundError:
                self.args.log.write("x  xTB is not installed (CREST cannot be used)! You can install the program with 'conda install -c conda-forge xtb'")
                self.args.log.finalize()
                sys.exit()

        if self.args.program.lower() not in ["rdkit", "summ", "fullmonte", "crest"]:
            self.args.log.write("\nx  Program not supported for CSEARCH conformer generation! Specify: program='rdkit' (or summ, fullmonte, crest)")
            self.args.log.finalize()
            sys.exit()

        if self.args.smi is None and self.args.input == "":
            self.args.log.write("\nx  Program requires either a SMILES or an input file to proceed! Please look up acceptable file formats. Specify: smi='CCC' (or input='filename.csv')")
            self.args.log.finalize()
            sys.exit()

        try:
            if Path(f"{self.args.w_dir_main}").exists():
                os.chdir(self.args.w_dir_main)
        except FileNotFoundError:
            self.args.w_dir_main = Path(f"{os.getcwd()}/{self.args.w_dir_main}")
            os.chdir(self.args.w_dir_main)

        # load files from AQME input
        if self.args.smi is not None:
            csearch_files = [self.args.name]
        else:
            csearch_files = glob.glob(self.args.input)
            if len(csearch_files) == 0:
                self.args.log.write(f"\nx  Input file ({self.args.input}) not found!")
                self.args.log.finalize()
                sys.exit()

        for csearch_file in csearch_files:
            # load jobs for conformer generation
            if self.args.smi is not None:
                job_inputs = prepare_direct_smi(self.args)

            else:
                job_inputs = self.load_jobs(csearch_file)

            self.args.log.write(f"\nStarting CSEARCH with {len(job_inputs)} job(s) (SDF, XYZ, CSV, etc. files might contain multiple jobs/structures inside)\n")

            # runs the conformer sampling with multiprocessors
            self.run_csearch(job_inputs)

            # store all the information into a CSV file
            csearch_file_no_path = (
                csearch_file.replace("/", "\\").split("\\")[-1].split(".")[0]
            )
            self.csearch_csv_file = self.args.w_dir_main.joinpath(
                f"CSEARCH-Data-{csearch_file_no_path}.csv"
            )
            self.final_dup_data.to_csv(self.csearch_csv_file, index=False)

            elapsed_time = round(time.time() - start_time_overall, 2)
            self.args.log.write(f"\nTime CSEARCH: {elapsed_time} seconds\n")
            self.args.log.finalize()

            # this is added to avoid path problems in jupyter notebooks
            os.chdir(self.args.initial_dir)

    def load_jobs(self, csearch_file):
        """
        Load information of the different molecules for conformer generation
        """

        SUPPORTED_INPUTS = [
            ".smi",
            ".sdf",
            ".cdx",
            ".csv",
            ".com",
            ".gjf",
            ".mol",
            ".mol2",
            ".xyz",
            ".txt",
            ".yaml",
            ".yml",
            ".rtf",
            ".pdb",
        ]

        file_format = os.path.splitext(csearch_file)[1]
        # Checks
        if file_format.lower() not in SUPPORTED_INPUTS:
            self.args.log.write("\nx  Input filetype not currently supported!")
            self.args.log.finalize()
            sys.exit()

        smi_derivatives = [".smi", ".txt", ".yaml", ".yml", ".rtf"]
        Extension2inputgen = dict()
        for key in smi_derivatives:
            Extension2inputgen[key] = prepare_smiles_files
        Extension2inputgen[".csv"] = prepare_csv_files
        Extension2inputgen[".cdx"] = prepare_cdx_files
        Extension2inputgen[".gjf"] = prepare_com_files
        Extension2inputgen[".com"] = prepare_com_files
        Extension2inputgen[".xyz"] = prepare_com_files
        Extension2inputgen[".sdf"] = prepare_sdf_files
        Extension2inputgen[".mol"] = prepare_sdf_files
        Extension2inputgen[".mol2"] = prepare_sdf_files
        Extension2inputgen[".pdb"] = prepare_pdb_files

        # Prepare the jobs
        prepare_function = Extension2inputgen[file_format]
        job_inputs = prepare_function(self.args, csearch_file)

        return job_inputs

    def run_csearch(self, job_inputs):
        # create the dataframe to store the data
        self.final_dup_data = creation_of_dup_csv_csearch(self.args.program.lower())

        bar = IncrementalBar(
            "o  Number of finished jobs from CSEARCH", max=len(job_inputs)
        )
        with futures.ProcessPoolExecutor(
            max_workers=self.args.max_workers, mp_context=mp.get_context("spawn")
        ) as executor:
            # Submit a set of asynchronous jobs
            jobs = []
            # Submit the Jobs
            for job_input in job_inputs:
                (
                    smi_,
                    name_,
                    charge_,
                    mult_,
                    constraints_atoms_,
                    constraints_dist_,
                    constraints_angle_,
                    constraints_dihedral_,
                ) = job_input
                job = executor.submit(
                    self.compute_confs(
                        smi_,
                        name_,
                        charge_,
                        mult_,
                        constraints_atoms_,
                        constraints_dist_,
                        constraints_angle_,
                        constraints_dihedral_,
                    )
                )
                jobs.append(job)

            bar.next()

        bar.finish()

    def compute_confs(
        self,
        smi,
        name,
        charge,
        mult,
        constraints_atoms,
        constraints_dist,
        constraints_angle,
        constraints_dihedral,
    ):
        """
        Function to start conformer generation
        """

        if self.args.smi is not None or self.args.input.split(".")[1] in [
                "smi",
                "csv",
                "cdx",
                "txt",
                "yaml",
                "yml",
                "rtf",
            ]:
            (
                mol,
                constraints_atoms,
                constraints_dist,
                constraints_angle,
                constraints_dihedral,
                complex_ts
            ) = smi_to_mol(
                smi,
                self.args.program.lower(),
                self.args.log,
                constraints_atoms,
                constraints_dist,
                constraints_angle,
                constraints_dihedral,
            )

            if mol is None:
                self.args.log.write(f"\nx  Failed to convert the provided SMILES ({smi}) to an RDkit Mol object! Please check the starting smiles.")
                self.args.log.finalize()
                sys.exit()

        else:
            # for 3D input formats, the smi variable represents the mol object
            mol = smi
            if mol is None:
                self.args.log.write(f"\nx  Failed to convert the provided input to an RDkit Mol object! Please check the starting structure.")
                self.args.log.finalize()
                sys.exit()
                
            # check if the optimization is constrained
            complex_ts = check_constraints(self)

        # this part allows to use charges and multiplicity from COM/GJF inputs
        if self.args.charge is None:
            self.args.charge = charge
        if self.args.mult is None:
            self.args.mult = mult

        if self.args.destination is None:
            self.csearch_folder = Path(self.args.initial_dir).joinpath(
                f"CSEARCH"
            )
        else:
            if Path(f"{self.args.destination}").exists():
                self.csearch_folder = Path(self.args.destination)
            else:
                self.csearch_folder = Path(self.args.initial_dir).joinpath(
                    self.args.destination
                )

        self.csearch_folder.mkdir(exist_ok=True, parents=True)

        if self.args.program.lower() in ["crest"] and self.args.smi is None:
            if self.args.input.split(".")[1] in ["pdb", "mol2", "mol", "sdf"]:
                command_pdb = [
                    "obabel",
                    f'-i{self.args.input.split(".")[1]}',
                    f'{name}.{self.args.input.split(".")[1]}',
                    "-oxyz",
                    f"-O{name}_{self.args.program.lower()}.xyz",
                ]
                subprocess.run(
                    command_pdb,
                    stdout=subprocess.DEVNULL,
                    stderr=subprocess.DEVNULL,
                )
            elif self.args.input.split(".")[1] in ["gjf", "com"]:
                xyz_file, _, _ = com_2_xyz(f'{name}.{self.args.input.split(".")[1]}')
                os.move(xyz_file, f"{name}_{self.args.program.lower()}.xyz")
            elif self.args.input.split(".")[1] == "xyz":
                shutil.copy(f"{name}.xyz", f"{name}_{self.args.program.lower()}.xyz")

        # Converts each line to an RDKit mol object
        if len(self.args.metal_atoms) >= 1:
            (
                self.args.metal_idx,
                self.args.complex_coord,
                self.args.metal_sym,
            ) = substituted_mol(self, mol, "I")

            # get pre-determined geometries for metal complexes
            accepted_complex_types = [
                "squareplanar",
                "squarepyramidal",
                "linear",
                "trigonalplanar",
            ]
            if self.args.complex_type != '' and self.args.complex_type not in accepted_complex_types:
                self.args.log.write(f"x  The metal template specified in complex_type ({self.args.complex_type}) is not valid! Options: squareplanar, squarepyramidal, linear and trigonalplanar")
                self.args.log.finalize()
                sys.exit()

            if self.args.complex_type in accepted_complex_types:
                count_metals = 0
                for metal_idx_ind in self.args.metal_idx:
                    if metal_idx_ind is not None:
                        count_metals += 1
                if count_metals == 1:
                    template_kwargs = dict()
                    template_kwargs["complex_type"] = self.args.complex_type
                    template_kwargs["metal_idx"] = self.args.metal_idx
                    template_kwargs["maxsteps"] = self.args.opt_steps_rdkit
                    template_kwargs["heavyonly"] = self.args.heavyonly
                    template_kwargs["maxmatches"] = self.args.max_matches_rmsd
                    template_kwargs["mol"] = mol
                    items = template_embed(self, **template_kwargs)

                    total_data = creation_of_dup_csv_csearch(self.args.program.lower())

                    for mol_obj, name_in, coord_map, alg_map, template in zip(*items):
                        data = self.conformer_generation(
                            mol_obj,
                            name_in,
                            constraints_atoms,
                            constraints_dist,
                            constraints_angle,
                            constraints_dihedral,
                            complex_ts,
                            coord_map,
                            alg_map,
                            template,
                        )
                        frames = [total_data, data]
                        total_data = pd.concat(frames, sort=True)
                else:
                    self.args.log.write("\nx  Cannot use templates for complexes involving more than 1 metal or for organic molecueles.")
                    total_data = None
            else:
                total_data = self.conformer_generation(
                    mol,
                    name,
                    constraints_atoms,
                    constraints_dist,
                    constraints_angle,
                    constraints_dihedral,
                    complex_ts
                )
        else:
            total_data = self.conformer_generation(
                mol,
                name,
                constraints_atoms,
                constraints_dist,
                constraints_angle,
                constraints_dihedral,
                complex_ts
            )

        # Updates the dataframe with infromation about conformer generation
        frames = [self.final_dup_data, total_data]
        self.final_dup_data = pd.concat(frames, ignore_index=True, sort=True)

    def conformer_generation(
        self,
        mol,
        name,
        constraints_atoms,
        constraints_dist,
        constraints_angle,
        constraints_dihedral,
        complex_ts,
        coord_Map=None,
        alg_Map=None,
        mol_template=None,
    ):
        """
        Function to load mol objects and create 3D conformers

        """

        dup_data = creation_of_dup_csv_csearch(self.args.program.lower())

        dup_data_idx = 0
        start_time = time.time()
        status = None
        self.args.log.write(f"\n   ----- {name} -----")

        # check if metals and oxidation states are both used
        if self.args.metal_atoms != []:
            if self.args.metal_oxi == []:
                self.args.log.write(f"\nx   Metal atoms ({self.args.metal_atoms}) were specified without their corresponding oxidation state (metal_oxi option)")
                self.args.log.finalize()
                sys.exit()

        if self.args.metal_oxi != []:
            if self.args.metal_atoms == []:
                self.args.log.write(f"\nx   Metal oxidation states ({self.args.metal_oxi}) were specified without their corresponding metal atoms (metal_atoms option)")
                self.args.log.finalize()
                sys.exit()

        # Set charge and multiplicity
        metal_found = False
        # user can overwrite charge and mult with the corresponding arguments
        if self.args.charge is not None:
            charge = self.args.charge
        else:
            if not len(self.args.metal_atoms) >= 1:
                charge = Chem.GetFormalCharge(mol)
            else:
                charge, metal_found = rules_get_charge(mol, self.args)

        if self.args.mult is not None:
            mult = self.args.mult
        else:
            mult = Descriptors.NumRadicalElectrons(mol) + 1
            if metal_found:
                # since RDKit gets the multiplicity of the metal with valence 0, the real multiplicity
                # value needs to be adapted with the charge. If multiplicity is different than 1 or 2,
                # the user must specify the value with the mult option
                if (charge % 2) == 1 and charge != 0: # odd charges (i.e. +1, +3, etc)
                    if mult == 1:
                        mult = mult + 1
                    if mult == 2:
                        mult = mult - 1

        dup_data.at[dup_data_idx, "Real charge"] = charge
        dup_data.at[dup_data_idx, "Mult"] = mult

        # inputs that go through CREST containing 3D coordinates don't require a previous RDKit conformer sampling
        if (
            self.args.program.lower() in ["crest"]
            and self.args.smi is None
            and self.args.input.split(".")[1]
            in [
                "pdb",
                "mol2",
                "mol",
                "sdf",
                "gjf",
                "com",
                "xyz",
            ]
        ):
 
            valid_structure = True

            status = xtb_opt_main(
                f"{name}_{self.args.program.lower()}",
                dup_data,
                dup_data_idx,
                self,
                charge,
                mult,
                constraints_atoms,
                constraints_dist,
                constraints_angle,
                constraints_dihedral,
                'crest',
                mol=mol
            )

        else:
            name = name.replace("/", "\\").split("\\")[-1].split(".")[0]
            self.csearch_file = self.csearch_folder.joinpath(
                name + "_" + self.args.program.lower() + self.args.output
            )
            sdwriter_init = Chem.SDWriter(str(self.csearch_file))

            valid_structure = filters(
                mol, self.args.log, self.args.max_mol_wt
            )
            if valid_structure:
                try:
                    # the conformational search for RDKit
                    status = self.summ_search(
                        mol,
                        name,
                        sdwriter_init,
                        dup_data,
                        dup_data_idx,
                        charge,
                        mult,
                        constraints_atoms,
                        constraints_dist,
                        constraints_angle,
                        constraints_dihedral,
                        complex_ts,
                        coord_Map,
                        alg_Map,
                        mol_template,
                    )
                except (KeyboardInterrupt, SystemExit):
                    raise

        if status == -1 or not valid_structure:
            error_message = "\nx  ERROR: The structure is not valid or no conformers were obtained from this SMILES string"
            self.args.log.write(error_message)

        # if self.args.program.lower() == "crest" and valid_structure:
        #     shutil.rmtree(f"{self.csearch_folder}/../crest_xyz")

        n_seconds = round(time.time() - start_time, 2)
        dup_data.at[dup_data_idx, "CSEARCH time (seconds)"] = n_seconds

        return dup_data

    def summ_search(
        self,
        mol,
        name,
        sdwriter,
        dup_data,
        dup_data_idx,
        charge,
        mult,
        constraints_atoms,
        constraints_dist,
        constraints_angle,
        constraints_dihedral,
        complex_ts,
        coord_Map,
        alg_Map,
        mol_template
    ):

        """
        Embeds, optimizes and filters RDKit conformers
        """

        # writes sdf for the first RDKit conformer generation
        if not complex_ts:
            status, rotmatches, ff, mol_crest = self.rdkit_to_sdf(
                mol,
                name,
                dup_data,
                dup_data_idx,
                sdwriter,
                charge,
                mult,
                coord_Map,
                alg_Map,
                mol_template
            )
            # this avoids memory issues when using Windows
            try:
                sdwriter.close()
            except RuntimeError:
                pass
            # reads the initial SDF files from RDKit and uses dihedral scan if selected
            if status not in [-1, 0]:
                # getting the energy and mols after rotations
                if self.args.program.lower() == "summ" and len(rotmatches) != 0:
                    status = self.dihedral_filter_and_sdf(
                        name, dup_data, dup_data_idx, coord_Map, alg_Map, mol_template, ff
                    )
        if self.args.program.lower() in ['crest']:
            if not complex_ts:
                # mol_crest is the RDKit-optimized mol object
                rdmolfiles.MolToXYZFile(mol_crest, name + "_crest.xyz")
            else:
                # mol is the raw mol object (no optimization with RDKit to avoid problems when using
                # noncovalent complexes and TSs)
                rdmolfiles.MolToXYZFile(mol, name + "_crest.xyz")
            status = xtb_opt_main(
                    f"{name}_{self.args.program.lower()}",
                    dup_data,
                    dup_data_idx,
                    self,
                    charge,
                    mult,
                    constraints_atoms,
                    constraints_dist,
                    constraints_angle,
                    constraints_dihedral,
                    'crest',
                    complex_ts=complex_ts,
                    mol=mol # this is necessary for CREST calculations with constraints
                )

        return status

    def dihedral_filter_and_sdf(
        self, name, dup_data, dup_data_idx, coord_Map, alg_Map, mol_template, ff
    ):
        """
        Filtering after dihedral scan to sdf
        """

        rotated_energy = []
        # apply filters
        with Chem.SDMolSupplier(str(self.csearch_file), removeHs=False) as rdmols:

            if rdmols is None:
                self.args.log.write("\nCould not open " + name + self.args.output)
                self.args.log.finalize()
                sys.exit()

            for i, rd_mol_i in enumerate(rdmols):
                if coord_Map is None and alg_Map is None and mol_template is None:
                    energy = minimize_rdkit_energy(
                        rd_mol_i, -1, self.args.log, ff, self.args.opt_steps_rdkit
                    )
                else:
                    rd_mol_i, energy = realign_mol(
                        rd_mol_i,
                        -1,
                        coord_Map,
                        alg_Map,
                        mol_template,
                        self.args.opt_steps_rdkit,
                    )
                rotated_energy.append(energy)

            rotated_cids = list(range(len(rdmols)))
            sorted_rotated_cids = sorted(rotated_cids, key=lambda cid: rotated_energy[cid])

            # filter based on energy window ewin_csearch
            sortedcids_rotated = ewin_filter(
                sorted_rotated_cids,
                rotated_energy,
                self.args,
                dup_data,
                dup_data_idx,
                self.args.log,
                "summ",
                self.args.ewin_csearch,
            )
            # pre-filter based on energy only
            selectedcids_initial_rotated = pre_E_filter(
                sortedcids_rotated,
                rotated_energy,
                dup_data,
                dup_data_idx,
                self.args.log,
                "summ",
                self.args.initial_energy_threshold,
            )
            # filter based on energy and RMSD
            selectedcids_rotated = RMSD_and_E_filter(
                rdmols,
                selectedcids_initial_rotated,
                rotated_energy,
                self.args,
                dup_data,
                dup_data_idx,
                self.args.log,
                "summ",
            )
            mol_select = []
            for i, cid in enumerate(selectedcids_rotated):
                mol_rd = Chem.RWMol(rdmols[cid])
                mol_rd.SetProp("_Name", rdmols[cid].GetProp("_Name") + " " + str(i))
                mol_rd.SetProp("Energy", str(rotated_energy[cid]))
                if len(self.args.metal_atoms) >= 1:
                    set_metal_atomic_number(
                        mol_rd, self.args.metal_idx, self.args.metal_sym
                    )
                mol_select.append(mol_rd) 

        # update SDF file            
        os.remove(self.csearch_file)
        sdwriter_rd = Chem.SDWriter(str(self.csearch_file))
        for mol in mol_select:
            sdwriter_rd.write(mol)
        sdwriter_rd.close()
        status = 1
        return status

    def auto_sampling(self, mol):
        """
        Detects automatically the initial number of conformers for the sampling
        """

        if len(self.args.metal_atoms) >= 1:
            if len(self.args.metal_idx) > 0:
                self.args.auto_sample = (
                    self.args.auto_sample * 3 * len(self.args.metal_idx)
                )  # this accounts for possible trans/cis isomers in metal complexes
        auto_samples = 0
        auto_samples += 3 * (Lipinski.NumRotatableBonds(mol))  # x3, for C3 rotations
        auto_samples += 3 * (Lipinski.NHOHCount(mol))  # x3, for OH/NH rotations
        auto_samples += 3 * (
            Lipinski.NumSaturatedRings(mol)
        )  # x3, for boat/chair/envelope confs
        if auto_samples == 0:
            auto_samples = self.args.auto_sample
        else:
            auto_samples = self.args.auto_sample * auto_samples
        return auto_samples

    def genConformer_r(
        self,
        mol,
        conf,
        i,
        matches,
        sdwriter,
        name,
        update_to_rdkit,
        coord_Map,
        alg_Map,
        mol_template,
    ):
        """
        If program = RDKit, this replaces iodine back to the metal (if needed) and writes the RDKit SDF files. With program = summ, this function optimizes rotamers
        """

        if i >= len(matches):  # base case, torsions should be set in conf
            # setting the metal back instead of I
            if len(self.args.metal_atoms) >= 1 and (
                self.args.program.lower() in ["rdkit","crest"] or update_to_rdkit
            ):
                if coord_Map is None and alg_Map is None and mol_template is None:
                    energy = minimize_rdkit_energy(
                        mol,
                        conf,
                        self.args.log,
                        self.args.ff,
                        self.args.opt_steps_rdkit,
                    )
                else:
                    mol, energy = realign_mol(
                        mol,
                        conf,
                        coord_Map,
                        alg_Map,
                        mol_template,
                        self.args.opt_steps_rdkit,
                    )
                mol.SetProp("Energy", str(energy))
                set_metal_atomic_number(mol, self.args.metal_idx, self.args.metal_sym)
            try:
                sdwriter.write(mol, conf)
            except (TypeError):
                raise

            # if CREST is used, this RDKit preoptimzed mol object will be employed to initializethe the trajectories
            if self.args.program.lower() in ["crest"]:
                return mol
            else:
                return 1

        total = 0
        deg = 0
        while deg < 360.0:
            rad = math.pi * deg / 180.0
            rdMolTransforms.SetDihedralRad(
                mol.GetConformer(conf), *matches[i], value=rad
            )
            mol.SetProp("_Name", name)
            total += self.genConformer_r(
                mol,
                conf,
                i + 1,
                matches,
                sdwriter,
                name,
                update_to_rdkit,
                coord_Map,
                alg_Map,
                mol_template,
            )
            deg += self.args.degree

        return total

    def embed_conf(self, mol, initial_confs, coord_Map, alg_Map, mol_template):
        """
        Function to embed conformers
        """

        is_sdf_mol_or_mol2 = os.path.splitext(self.args.input)[1].lower() in [
            ".sdf",
            ".mol",
            ".mol2",
        ]

        if is_sdf_mol_or_mol2:
            Chem.AssignStereochemistryFrom3D(mol)

        embed_kwargs = dict()
        embed_kwargs["ignoreSmoothingFailures"] = True
        embed_kwargs["randomSeed"] = self.args.seed
        embed_kwargs["numThreads"] = 0

        if (coord_Map, alg_Map, mol_template) != (None, None, None):
            embed_kwargs["coordMap"] = coord_Map
        cids = rdDistGeom.EmbedMultipleConfs(mol, initial_confs, **embed_kwargs)

        if len(cids) <= 1 and initial_confs != 1:
            self.args.log.write(f"\no  Normal RDKit embeding process failed, trying to generate conformers with random coordinates (with {str(initial_confs)} possibilities)")
            embed_kwargs["useRandomCoords"] = True
            embed_kwargs["boxSizeMult"] = 10.0
            embed_kwargs["numZeroFail"] = 1000
            embed_kwargs["numThreads"] = 1
            cids = rdDistGeom.EmbedMultipleConfs(mol, initial_confs, **embed_kwargs)

        if is_sdf_mol_or_mol2:
            # preserving AssignStereochemistryFrom3D
            for cid in cids:
                Chem.AssignAtomChiralTagsFromStructure(mol, confId=cid)

        return cids

    def min_and_E_calc(self, mol, cids, coord_Map, alg_Map, mol_template, ff):
        """
        Minimization and E calculation with RDKit after embeding
        """

        cenergy, outmols = [], []

        for _, conf in enumerate(cids):
            if coord_Map is None and alg_Map is None and mol_template is None:
                energy = minimize_rdkit_energy(
                    mol, conf, self.args.log, ff, self.args.opt_steps_rdkit
                )
            else:  # id template realign before doing calculations
                mol, energy = realign_mol(
                    mol,
                    conf,
                    coord_Map,
                    alg_Map,
                    mol_template,
                    self.args.opt_steps_rdkit,
                )
            cenergy.append(energy)
            pmol = PropertyMol.PropertyMol(mol)
            outmols.append(pmol)

        return outmols, cenergy

    def min_after_embed(
        self,
        mol,
        cids,
        name,
        rotmatches,
        dup_data,
        dup_data_idx,
        sdwriter,
        update_to_rdkit,
        coord_Map,
        alg_Map,
        mol_template,
        charge,
        mult,
        ff,
    ):
        """
        Minimizes, gets the energy and filters RDKit conformers after embeding
        """

        # gets optimized mol objects and energies
        outmols, cenergy = self.min_and_E_calc(
            mol, cids, coord_Map, alg_Map, mol_template, ff
        )

        # writing charges and multiplicity after RDKit
        dup_data.at[dup_data_idx, "Mult"] = mult
        dup_data.at[dup_data_idx, "Real charge"] = charge

        for i, cid in enumerate(cids):
            outmols[cid].SetProp("_Name", name + " " + str(i + 1))
            outmols[cid].SetProp("Energy", str(cenergy[cid]))
            outmols[cid].SetProp("Real charge", str(charge))
            outmols[cid].SetProp("Mult", str(mult))

        # sorts the energies
        cids = list(range(len(outmols)))
        sorted_all_cids = sorted(cids, key=lambda cid: cenergy[cid])

        self.args.log.write("\no  Applying filters to initial conformers")

        # filter based on energy window ewin_csearch
        sortedcids_rdkit = ewin_filter(
            sorted_all_cids,
            cenergy,
            self.args,
            dup_data,
            dup_data_idx,
            self.args.log,
            "rdkit",
            self.args.ewin_csearch,
        )

        # pre-filter based on energy only
        selectedcids_initial_rdkit = pre_E_filter(
            sortedcids_rdkit,
            cenergy,
            dup_data,
            dup_data_idx,
            self.args.log,
            "rdkit",
            self.args.initial_energy_threshold,
        )

        # filter based on energy and RMSD
        selectedcids_rdkit = RMSD_and_E_filter(
            outmols,
            selectedcids_initial_rdkit,
            cenergy,
            self.args,
            dup_data,
            dup_data_idx,
            self.args.log,
            "rdkit",
        )

        if self.args.program.lower() in ["summ", "rdkit", "crest"]:
            # now exhaustively drive torsions of selected conformers
            total = 0
            for conf in selectedcids_rdkit:
                if self.args.program.lower() == "summ" and not update_to_rdkit:
                    sdwriter.write(outmols[conf], conf)
                    for m in rotmatches:
                        rdMolTransforms.SetDihedralDeg(
                            outmols[conf].GetConformer(conf), *m, 180.0
                        )
                if self.args.program.lower() in ["summ", "rdkit"]:
                    total += self.genConformer_r(
                        outmols[conf],
                        conf,
                        0,
                        rotmatches,
                        sdwriter,
                        outmols[conf].GetProp("_Name"),
                        update_to_rdkit,
                        coord_Map,
                        alg_Map,
                        mol_template,
                    )
                elif self.args.program.lower() in ["crest"]:
                    mol = self.genConformer_r(
                        outmols[conf],
                        conf,
                        0,
                        rotmatches,
                        sdwriter,
                        outmols[conf].GetProp("_Name"),
                        update_to_rdkit,
                        coord_Map,
                        alg_Map,
                        mol_template,
                    )
                    break

            status = 1

        if self.args.program.lower() == "summ":
            dup_data.at[dup_data_idx, "summ-conformers"] = total

        if self.args.program.lower() == "fullmonte":
            status = generating_conformations_fullmonte(
                name,
                self.args,
                rotmatches,
                selectedcids_rdkit,
                outmols,
                sdwriter,
                dup_data,
                dup_data_idx,
                coord_Map,
                alg_Map,
                mol_template,
                ff,
            )
            # removes the rdkit file
            os.remove(name + "_" + "rdkit" + self.args.output)

        return status, mol

    def rdkit_to_sdf(
        self,
        mol,
        name,
        dup_data,
        dup_data_idx,
        sdwriter,
        charge,
        mult,
        coord_Map,
        alg_Map,
        mol_template
    ):

        """
        Conversion from RDKit to SDF
        """

        Chem.SanitizeMol(mol)
        mol = Chem.AddHs(mol)
        mol.SetProp("_Name", name)

        # detects and applies auto-detection of initial number of conformers
        if self.args.program.lower() in ['crest']:
            # CREST only uses the most stable conformer from RDKit,
            # and initial_confs can be low to speed up the process
            initial_confs = self.args.auto_sample
        elif self.args.sample == "auto":
            initial_confs = int(self.auto_sampling(mol))
        else:
            initial_confs = int(self.args.sample)

        dup_data.at[dup_data_idx, "Molecule"] = name
        update_to_rdkit = False

        rotmatches = getDihedralMatches(mol, self.args.heavyonly)

        if len(rotmatches) > self.args.max_torsions and self.args.max_torsions > 0:
            self.args.log.write(f"\nx  Too many torsions ({len(rotmatches)}). Skipping {name + self.args.output}")
        elif self.args.program.lower() == "summ" and len(rotmatches) == 0:
            update_to_rdkit = True
            self.args.log.write("\nx  No rotatable dihedral found. Updating to CSEARCH to RDKit, writing to SUMM SDF")
        elif self.args.program.lower() == "fullmonte" and len(rotmatches) == 0:
            update_to_rdkit = True
            self.args.log.write("\nx  No rotatable dihedral found. Updating to CSEARCH to RDKit, writing to FULLMONTE SDF")

        ff = self.args.ff
        dup_data.at[dup_data_idx, "RDKit-Initial-samples"] = initial_confs
        if self.args.program.lower() == "rdkit":
            rotmatches = []
        cids = self.embed_conf(mol, initial_confs, coord_Map, alg_Map, mol_template)

        # energy minimize all to get more realistic results
        # identify the atoms and decide Force Field
        for atom in mol.GetAtoms():
            if atom.GetAtomicNum() > 36 and self.args.ff == "MMFF":  # up to Kr for MMFF, if not the code will use UFF
                self.args.log.write(f"\nx  {self.args.ff} is not compatible with the molecule, changing to UFF")
                ff = "UFF"

        try:
            status,mol_crest = self.min_after_embed(
                mol,
                cids,
                name,
                rotmatches,
                dup_data,
                dup_data_idx,
                sdwriter,
                update_to_rdkit,
                coord_Map,
                alg_Map,
                mol_template,
                charge,
                mult,
                ff,
            )
        except IndexError:
            status = -1
            mol_crest = None

        sdwriter.close()

        return status, rotmatches, ff, mol_crest
>>>>>>> a2624ff4
<|MERGE_RESOLUTION|>--- conflicted
+++ resolved
@@ -1,2513 +1,1206 @@
-<<<<<<< HEAD
-"""
-Parameters
-----------
-
-General
-+++++++
-
-   program : str, default=None
-      Program required in the conformational sampling. Current options: 'rdkit', 'summ', 'fullmonte', 'crest'
-   smi : str, default=None
-      Optionally, define a SMILES string as input
-   name : str, default=None
-      (If smi is defined) optionally, define a name for the system
-   input : str, default=''
-      (If smi is None) Optionally, file containing the SMILES strings and names of the molecules. Current file extensions: .smi, .sdf, .cdx, .csv, .com, .gjf, .mol, .mol2, .xyz, .txt, .yaml, .yml, .rtf
-      For .csv files (i.e. FILENAME.csv), two columns are required, 'code_name' with the names and 'SMILES' for the SMILES string
-   w_dir_main : str, default=os.getcwd()
-      Working directory
-   varfile : str, default=None
-      Option to parse the variables using a yaml file (specify the filename)
-   max_workers : int, default=4
-      Number of simultaneous RDKit jobs run with multiprocessing (WARNING! More than 12 simultaneous jobs might collapse your computer!)
-   charge : int, default=None
-      Charge of the calculations used in the following input files. If charge isn't defined, it automatically reads the charge of the SMILES string
-   mult : int, default=None
-      Multiplicity of the calculations used in the following input files. If mult isn't defined, it automatically reads the multiplicity of the mol object created with the SMILES string
-   verbose : bool, default=False
-      If True, more information regarding the conformational sampling is printed
-   prefix : str, default=''
-      Prefix added to all the names
-   suffix : str, default=''
-      Suffix added to all the names
-   stacksize : str, default='1G'
-      Controls the stack size used (especially relevant for xTB/CREST calculations of large systems, where high stack sizes are needed)
-
-General RDKit-based
-+++++++++++++++++++
-
-   sample : int, default='auto'
-      Number of conformers used initially in the RDKit sampling. If this option isn't specified, AQME automatically calculates (previously benchmarked) an approximate number based on number of rotatable bonds, XH (i.e. OH) groups, saturated cycles, etc (see the auto_sampling() function in csearch.py for more information)
-   auto_sample : int, default=20
-      Base multiplicator number used in the sample option
-   ff : str, default='MMFF'
-      Force field used in RDKit optimizations and energy calculations. Current options: MMFF and UFF (if MMFF fails, AQME tries to use UFF automatically)
-   ewin_csearch : float, default=5.0
-      Energy window in kcal/mol to discard conformers (i.e. if a conformer is more than the E window compared to the most stable conformer)
-   initial_energy_threshold : float, default=0.0001
-      Energy difference in kcal/mol between unique conformers for the first filter of only E
-   energy_threshold : float, default=0.25
-      Energy difference in kcal/mol between unique conformers for the second filter of E + RMS
-   rms_threshold : float, default=0.25
-      RMS difference between unique conformers for the second filter of E + RMS
-   opt_steps_rdkit : int, default=1000
-      Max cycles used in RDKit optimizations
-   heavyonly : bool, default=True
-      Only consider heavy atoms during RMS calculations for filtering (in the Chem.rdMolAlign.GetBestRMS() RDKit function)
-   max_matches_rmsd : int, default=1000
-      Max matches during RMS calculations for filtering (maxMatches option in the Chem.rdMolAlign.GetBestRMS() RDKit function)
-   max_mol_wt : int, default=0
-      Discard systems with molecular weights higher than this parameter (in g/mol). If 0 is set, this filter is off
-   max_torsions : int, default=0
-      Discard systems with more than this many torsions (relevant to avoid molecules with many rotatable bonds). If 0 is set, this filter is off
-   seed : int, default=62609
-      Random seed used during RDKit embedding (in the Chem.rdDistGeom.EmbedMultipleConfs() RDKit function)
-
-Only organometallic molecules
-.............................
-
-   metal_complex : bool, default=False
-      Performs modified conformational sampling of metal complexes, fixing issues related to RDKit when dealing with metals. This option works well with metal coordination numbers up to 6, but it might give trouble with metals containing 7 or more ligands
-   metal : list of str, default=[]
-      Specify metal atom(s) of the system. Multiple metals can be used simultaneously (i.e. ['Pd','Ir'])
-   metal_oxi : list of int, default=[]
-      Specify metal oxidation state. Multiple metals can be used simultaneously (i.e. [2,3]). This is important to calculate the charge of the molecule based on SMILES strings
-   complex_type : str, default=''
-      Forces the metal complexes to adopt a predefined geometry. This option is especially relevant when RDKit predicts wrong complex geometries or gives a mixture of geometries. Current options: squareplanar, squarepyramidal, linear, trigonalplanar
-
-SUMM only
-+++++++++
-
-   degree : float, default=120.0
-      Interval of degrees to rotate dihedral angles during SUMM sampling (i.e. 120.0 would create 3 conformers for each dihedral, at 0, 120 and 240 degrees)
-
-Fullmonte only
-++++++++++++++
-
-   ewin_fullmonte : float, default=5.0
-      Energy window in kcal/mol to discard conformers (i.e. if a conformer is more than the E window compared to the most stable conformer)
-   ewin_sample_fullmonte : float, default=2.0
-      Energy window in kcal/mol to use conformers during the Fullmonte sampling (i.e. conformers inside the E window compared to the most stable conformer are considered as unique in each step of the sampling)
-   nsteps_fullmonte : int, default=100
-      Number of steps (or conformer batches) to carry during the Fullmonte sampling
-   nrot_fullmonte : int, default=3
-      Number of dihedrals to rotate simultaneously (picked at random) during each step of the Fullmonte sampling
-   ang_fullmonte : float, default=30
-      Available angle interval to use in the Fullmonte sampling. For example, if the angle is 120.0, the program chooses randomly between 120 and 240 degrees (picked at random) during each step of the sampling
-
-Crest only
-++++++++++
-
-   constraints_atoms : list, default=[]
-      Specify constrained atoms as [AT1,AT2,AT3]. An example of multiple constraints (atoms 1, 2 and 5 are frozen: [1,2,5]
-   constraints_dist : list of lists, default=[]
-      Specify distance constraints as [AT1,AT2,DIST]. An example of multiple constraints (atoms 1 and 2 with distance 1.8 Å, and atoms 4 and 5 with distance 2.0 Å): [[1,2,1.8],[4,5,2.0]]
-   constraints_angle : list of lists, default=[]
-      Specify angle constraints as [AT1,AT2,AT3,ANGLE]. An example of multiple constraints (atoms 1, 2 and 3 with an angle of 180 degrees, and atoms 4, 5 and 6 with an angle of 120): [[1,2,3,180],[4,5,6,120]]
-   constraints_dihedral : list of lists, default=[]
-      Specify dihedral constraints as [AT1,AT2,AT3,AT4,DIHEDRAL]. An example of multiple constraints (atoms 1, 2, 3 and 4 with a dihedral angle of 180 degrees, and atoms 4, 5, 6 and 7 with a dihedral angle of 120): [[1,2,3,4,180],[4,5,6,7,120]]
-   crest_force : float, default=0.5
-      Force constant for constraints in the .xcontrol.sample file for CREST jobs
-   crest_keywords : str, default=None
-      Define additional keywords to use in CREST that are not included in --chrg, --uhf, -T and -cinp. For example: '--alpb ch2cl2 --nci --cbonds 0.5'
-   cregen : bool, default=False
-      If True, perform a CREGEN analysis after CREST (filtering options below)
-   cregen_keywords : str, default=None
-      Additional keywords for CREGEN (i.e. cregen_keywords='--ethr 0.02')
-
-
-"""
-#####################################################.
-#          This file storesthe CSEARCH class        #
-#             used in conformer generation          #
-#####################################################.
-
-import math
-import os
-import sys
-import time
-import ast
-import shutil
-import subprocess
-import glob
-from pathlib import Path
-import pandas as pd
-import concurrent.futures as futures
-import multiprocessing as mp
-from progress.bar import IncrementalBar
-
-from rdkit.Chem import AllChem as Chem
-from rdkit.Chem import Descriptors as Descriptors
-from rdkit.Chem import rdmolfiles
-from rdkit.Chem import rdMolTransforms, PropertyMol, rdDistGeom, Lipinski
-
-from aqme.filter import filters, ewin_filter, pre_E_filter, RMSD_and_E_filter
-from aqme.csearch.utils import (
-    prepare_direct_smi,
-    prepare_smiles_files,
-    prepare_csv_files,
-    prepare_cdx_files,
-    prepare_com_files,
-    prepare_sdf_files,
-    prepare_pdb_files,
-    creation_of_dup_csv_csearch,
-    minimize_rdkit_energy,
-    com_2_xyz,
-    check_constraints,
-    smi_to_mol,
-    getDihedralMatches
-)
-from aqme.csearch.templated import template_embed
-from aqme.csearch.fullmonte import generating_conformations_fullmonte, realign_mol
-from aqme.utils import (
-    rules_get_charge,
-    substituted_mol,
-    load_variables,
-    set_metal_atomic_number
-    )
-from aqme.csearch.crest import crest_opt
-
-
-class csearch:
-    """
-    Class absracting the geometry generation and conformational search procedure.
-    For further detail on the currently accepted keyword arguments (kwargs) 
-    please look at the Parameters section (in the module documentation). 
-    """
-
-    def __init__(self, **kwargs):
-
-        start_time_overall = time.time()
-        # load default and user-specified variables
-        self.args = load_variables(kwargs, "csearch")
-
-        if self.args.program.lower() == "crest":
-            try:
-                subprocess.run(
-                    ["xtb", "-h"], stdout=subprocess.DEVNULL, stderr=subprocess.DEVNULL
-                )
-            except FileNotFoundError:
-                self.args.log.write(
-                    "x  xTB is not installed (CREST cannot be used)! You can install the program with 'conda install -c conda-forge xtb'"
-                )
-                self.args.log.finalize()
-                sys.exit()
-
-        if self.args.program.lower() not in ["rdkit", "summ", "fullmonte", "crest"]:
-            self.args.log.write(
-                "\nx  Program not supported for CSEARCH conformer generation! Specify: program='rdkit' (or summ, fullmonte, crest)"
-            )
-            self.args.log.finalize()
-            sys.exit()
-
-        if self.args.smi is None and self.args.input == "":
-            self.args.log.write(
-                "\nx  Program requires either a SMILES or an input file to proceed! Please look up acceptable file formats. Specify: smi='CCC' (or input='filename.csv')"
-            )
-            self.args.log.finalize()
-            sys.exit()
-
-        try:
-            if Path(f"{self.args.w_dir_main}").exists():
-                os.chdir(self.args.w_dir_main)
-        except FileNotFoundError:
-            self.args.w_dir_main = Path(f"{os.getcwd()}/{self.args.w_dir_main}")
-            os.chdir(self.args.w_dir_main)
-
-        # load files from AQME input
-        if self.args.smi is not None:
-            csearch_files = [self.args.name]
-        else:
-            csearch_files = glob.glob(self.args.input)
-            if len(csearch_files) == 0:
-                self.args.log.write(f"\nx  Input file ({self.args.input}) not found!")
-                self.args.log.finalize()
-                sys.exit()
-
-        for csearch_file in csearch_files:
-            # load jobs for conformer generation
-            if self.args.smi is not None:
-                job_inputs = prepare_direct_smi(self.args)
-
-            else:
-                job_inputs = self.load_jobs(csearch_file)
-
-            self.args.log.write(
-                f"\nStarting CSEARCH with {len(job_inputs)} job(s) (SDF, XYZ, CSV, etc. files might contain multiple jobs/structures inside)\n"
-            )
-
-            # runs the conformer sampling with multiprocessors
-            self.run_csearch(job_inputs)
-
-            # store all the information into a CSV file
-            csearch_file_no_path = (
-                csearch_file.replace("/", "\\").split("\\")[-1].split(".")[0]
-            )
-            self.csearch_csv_file = self.args.w_dir_main.joinpath(
-                f"CSEARCH-Data-{csearch_file_no_path}.csv"
-            )
-            self.final_dup_data.to_csv(self.csearch_csv_file, index=False)
-
-            elapsed_time = round(time.time() - start_time_overall, 2)
-            self.args.log.write(f"\nTime CSEARCH: {elapsed_time} seconds\n")
-            self.args.log.finalize()
-
-            # this is added to avoid path problems in jupyter notebooks
-            os.chdir(self.args.initial_dir)
-
-    def load_jobs(self, csearch_file):
-        """
-        Load information of the different molecules for conformer generation
-        """
-
-        SUPPORTED_INPUTS = [
-            ".smi",
-            ".sdf",
-            ".cdx",
-            ".csv",
-            ".com",
-            ".gjf",
-            ".mol",
-            ".mol2",
-            ".xyz",
-            ".txt",
-            ".yaml",
-            ".yml",
-            ".rtf",
-            ".pdb",
-        ]
-
-        file_format = os.path.splitext(csearch_file)[1]
-        # Checks
-        if file_format.lower() not in SUPPORTED_INPUTS:
-            self.args.log.write("\nx  Input filetype not currently supported!")
-            self.args.log.finalize()
-            sys.exit()
-
-        smi_derivatives = [".smi", ".txt", ".yaml", ".yml", ".rtf"]
-        Extension2inputgen = dict()
-        for key in smi_derivatives:
-            Extension2inputgen[key] = prepare_smiles_files
-        Extension2inputgen[".csv"] = prepare_csv_files
-        Extension2inputgen[".cdx"] = prepare_cdx_files
-        Extension2inputgen[".gjf"] = prepare_com_files
-        Extension2inputgen[".com"] = prepare_com_files
-        Extension2inputgen[".xyz"] = prepare_com_files
-        Extension2inputgen[".sdf"] = prepare_sdf_files
-        Extension2inputgen[".mol"] = prepare_sdf_files
-        Extension2inputgen[".mol2"] = prepare_sdf_files
-        Extension2inputgen[".pdb"] = prepare_pdb_files
-
-        # Prepare the jobs
-        prepare_function = Extension2inputgen[file_format]
-        job_inputs = prepare_function(self.args, csearch_file)
-
-        return job_inputs
-
-    def run_csearch(self, job_inputs):
-        # create the dataframe to store the data
-        self.final_dup_data = creation_of_dup_csv_csearch(self.args.program.lower())
-
-        bar = IncrementalBar(
-            "o  Number of finished jobs from CSEARCH", max=len(job_inputs)
-        )
-        with futures.ProcessPoolExecutor(
-            max_workers=self.args.max_workers, mp_context=mp.get_context("spawn")
-        ) as executor:
-            # Submit a set of asynchronous jobs
-            jobs = []
-            # Submit the Jobs
-            for job_input in job_inputs:
-                (
-                    smi_,
-                    name_,
-                    charge_,
-                    mult_,
-                    constraints_atoms_,
-                    constraints_dist_,
-                    constraints_angle_,
-                    constraints_dihedral_,
-                ) = job_input
-                job = executor.submit(
-                    self.compute_confs(
-                        smi_,
-                        name_,
-                        charge_,
-                        mult_,
-                        constraints_atoms_,
-                        constraints_dist_,
-                        constraints_angle_,
-                        constraints_dihedral_,
-                    )
-                )
-                jobs.append(job)
-
-            bar.next()
-
-        bar.finish()
-
-        # removing temporary files
-        temp_files = [
-            "gfn2.out",
-            "xTB_opt.traj",
-            "ANI1_opt.traj",
-            "wbo",
-            "xtbrestart",
-            "ase.opt",
-            "xtb.opt",
-            "gfnff_topo",
-        ]
-        for file in temp_files:
-            if os.path.exists(file):
-                os.remove(file)
-
-    def compute_confs(
-        self,
-        smi,
-        name,
-        charge,
-        mult,
-        constraints_atoms,
-        constraints_dist,
-        constraints_angle,
-        constraints_dihedral,
-    ):
-        """
-        Function to start conformer generation
-        """
-
-        if self.args.smi is not None or self.args.input.split(".")[1] in [
-                "smi",
-                "csv",
-                "cdx",
-                "txt",
-                "yaml",
-                "yml",
-                "rtf",
-            ]:
-            (
-                mol,
-                constraints_atoms,
-                constraints_dist,
-                constraints_angle,
-                constraints_dihedral,
-                complex_ts
-            ) = smi_to_mol(
-                smi,
-                self.args.program.lower(),
-                self.args.log,
-                constraints_atoms,
-                constraints_dist,
-                constraints_angle,
-                constraints_dihedral,
-            )
-
-            if mol is None:
-                self.args.log.write(
-                    f"\nx  Failed to convert the provided SMILES ({smi}) to an RDkit Mol object! Please check the starting smiles."
-                )
-                self.args.log.finalize()
-                sys.exit()
-
-        else:
-            # for 3D input formats, the smi variable represents the mol object
-            mol = smi
-            if mol is None:
-                self.args.log.write(
-                    f"\nx  Failed to convert the provided input to an RDkit Mol object! Please check the starting structure."
-                )
-                self.args.log.finalize()
-                sys.exit()
-                
-            # check if the optimization is constrained
-            complex_ts = check_constraints(self)
-
-        # this part allows to use charges and multiplicity from COM/GJF inputs
-        if self.args.charge is None:
-            self.args.charge = charge
-        if self.args.mult is None:
-            self.args.mult = mult
-
-        if self.args.destination is None:
-            self.csearch_folder = Path(self.args.initial_dir).joinpath(
-                f"CSEARCH"
-            )
-        else:
-            if Path(f"{self.args.destination}").exists():
-                self.csearch_folder = Path(self.args.destination)
-            else:
-                self.csearch_folder = Path(self.args.initial_dir).joinpath(
-                    self.args.destination
-                )
-
-        self.csearch_folder.mkdir(exist_ok=True, parents=True)
-
-        if self.args.program.lower() in ["crest"] and self.args.smi is None:
-            if self.args.input.split(".")[1] in ["pdb", "mol2", "mol", "sdf"]:
-                command_pdb = [
-                    "obabel",
-                    f'-i{self.args.input.split(".")[1]}',
-                    f'{name}.{self.args.input.split(".")[1]}',
-                    "-oxyz",
-                    f"-O{name}_{self.args.program.lower()}.xyz",
-                ]
-                subprocess.run(
-                    command_pdb,
-                    stdout=subprocess.DEVNULL,
-                    stderr=subprocess.DEVNULL,
-                )
-            elif self.args.input.split(".")[1] in ["gjf", "com"]:
-                xyz_file, _, _ = com_2_xyz(f'{name}.{self.args.input.split(".")[1]}')
-                os.move(xyz_file, f"{name}_{self.args.program.lower()}.xyz")
-            elif self.args.input.split(".")[1] == "xyz":
-                shutil.copy(f"{name}.xyz", f"{name}_{self.args.program.lower()}.xyz")
-
-        # Converts each line to an RDKit mol object
-        if self.args.verbose:
-            self.args.log.write(f"\n   -> Input Molecule {Chem.MolToSmiles(mol)}")
-
-        if self.args.metal_complex:
-
-            for _ in self.args.metal_atoms:
-                self.args.metal_idx.append(None)
-                self.args.complex_coord.append(None)
-                self.args.metal_sym.append(None)
-
-            (
-                self.args.metal_idx,
-                self.args.complex_coord,
-                self.args.metal_sym,
-            ) = substituted_mol(self, mol, "I")
-
-            # get pre-determined geometries for metal complexes
-            accepted_complex_types = [
-                "squareplanar",
-                "squarepyramidal",
-                "linear",
-                "trigonalplanar",
-            ]
-            if self.args.complex_type != '' and self.args.complex_type not in accepted_complex_types:
-                self.args.log.write(
-                    f"x  The metal template specified in complex_type ({self.args.complex_type}) is not valid! Options: squareplanar, squarepyramidal, linear and trigonalplanar"
-                )
-                self.args.log.finalize()
-                sys.exit()
-
-            if self.args.complex_type in accepted_complex_types:
-                count_metals = 0
-                for metal_idx_ind in self.args.metal_idx:
-                    if metal_idx_ind is not None:
-                        count_metals += 1
-                if count_metals == 1:
-                    template_kwargs = dict()
-                    template_kwargs["complex_type"] = self.args.complex_type
-                    template_kwargs["metal_idx"] = self.args.metal_idx
-                    template_kwargs["maxsteps"] = self.args.opt_steps_rdkit
-                    template_kwargs["heavyonly"] = self.args.heavyonly
-                    template_kwargs["maxmatches"] = self.args.max_matches_rmsd
-                    template_kwargs["mol"] = mol
-                    items = template_embed(self, **template_kwargs)
-
-                    total_data = creation_of_dup_csv_csearch(self.args.program.lower())
-
-                    for mol_obj, name_in, coord_map, alg_map, template in zip(*items):
-                        data = self.conformer_generation(
-                            mol_obj,
-                            name_in,
-                            constraints_atoms,
-                            constraints_dist,
-                            constraints_angle,
-                            constraints_dihedral,
-                            complex_ts,
-                            coord_map,
-                            alg_map,
-                            template,
-                        )
-                        frames = [total_data, data]
-                        total_data = pd.concat(frames, sort=True)
-                else:
-                    self.args.log.write(
-                        "\nx  Cannot use templates for complexes involving more than 1 metal or for organic molecueles."
-                    )
-                    total_data = None
-            else:
-                total_data = self.conformer_generation(
-                    mol,
-                    name,
-                    constraints_atoms,
-                    constraints_dist,
-                    constraints_angle,
-                    constraints_dihedral,
-                    complex_ts
-                )
-        else:
-            total_data = self.conformer_generation(
-                mol,
-                name,
-                constraints_atoms,
-                constraints_dist,
-                constraints_angle,
-                constraints_dihedral,
-                complex_ts
-            )
-
-        # Updates the dataframe with infromation about conformer generation
-        frames = [self.final_dup_data, total_data]
-        self.final_dup_data = pd.concat(frames, ignore_index=True, sort=True)
-
-    def conformer_generation(
-        self,
-        mol,
-        name,
-        constraints_atoms,
-        constraints_dist,
-        constraints_angle,
-        constraints_dihedral,
-        complex_ts,
-        coord_Map=None,
-        alg_Map=None,
-        mol_template=None,
-    ):
-        """
-        Function to load mol objects and create 3D conformers
-
-        """
-
-        dup_data = creation_of_dup_csv_csearch(self.args.program.lower())
-
-        dup_data_idx = 0
-        start_time = time.time()
-        status = None
-        self.args.log.write(f"\n   ----- {name} -----")
-
-        # this avoids problems when using metal complexes in command lines
-        if self.args.metal_atoms != [] and self.args.metal_atoms != '[]':
-            if self.args.metal_oxi == [] or self.args.metal_oxi == '[]':
-                self.args.log.write(f"\nx   Metal atoms ({self.args.metal_atoms}) were specified without their corresponding oxidation state (metal_oxi option)")
-                self.args.log.finalize()
-                sys.exit()
-            if not isinstance(self.args.metal_atoms, list):
-                self.args.metal_atoms = ast.literal_eval(self.args.metal_atoms)
-
-        if self.args.metal_oxi != [] and self.args.metal_oxi != '[]':
-            if self.args.metal_atoms == [] or self.args.metal_atoms == '[]':
-                self.args.log.write(f"\nx   Metal oxidation states ({self.args.metal_oxi}) were specified without their corresponding metal atoms (metal_atoms option)")
-                self.args.log.finalize()
-                sys.exit()
-            if not isinstance(self.args.metal_oxi, list):
-                self.args.metal_oxi = ast.literal_eval(self.args.metal_oxi)
-
-        # Set charge and multiplicity
-        metal_found = False
-        # user can overwrite charge and mult with the corresponding arguments
-        if self.args.charge is not None:
-            charge = self.args.charge
-        else:
-            if not self.args.metal_complex:
-                charge = Chem.GetFormalCharge(mol)
-            else:
-                charge, metal_found = rules_get_charge(mol, self.args, "csearch")
-
-        if self.args.mult is not None:
-            mult = self.args.mult
-        else:
-            mult = Descriptors.NumRadicalElectrons(mol) + 1
-            if self.args.metal_complex and metal_found:
-                # since RDKit gets the multiplicity of the metal with valence 0, the real multiplicity
-                # value needs to be adapted with the charge. If multiplicity is different than 1 or 2,
-                # the user must specify the value with the mult option
-                if (charge % 2) == 1 and charge != 0: # odd charges (i.e. +1, +3, etc)
-                    if mult == 1:
-                        mult = mult + 1
-                    if mult == 2:
-                        mult = mult - 1
-
-        dup_data.at[dup_data_idx, "Real charge"] = charge
-        dup_data.at[dup_data_idx, "Mult"] = mult
-
-        # inputs that go through CREST containing 3D coordinates don't require a previous RDKit conformer sampling
-        if (
-            self.args.program.lower() in ["crest"]
-            and self.args.smi is None
-            and self.args.input.split(".")[1]
-            in [
-                "pdb",
-                "mol2",
-                "mol",
-                "sdf",
-                "gjf",
-                "com",
-                "xyz",
-            ]
-        ):
- 
-            valid_structure = True
-
-            status = crest_opt(
-                f"{name}_{self.args.program.lower()}",
-                dup_data,
-                dup_data_idx,
-                self,
-                charge,
-                mult,
-                constraints_atoms,
-                constraints_dist,
-                constraints_angle,
-                constraints_dihedral,
-                mol=mol
-            )
-
-        else:
-            name = name.replace("/", "\\").split("\\")[-1].split(".")[0]
-            self.csearch_file = self.csearch_folder.joinpath(
-                name + "_" + self.args.program.lower() + self.args.output
-            )
-            sdwriter_init = Chem.SDWriter(str(self.csearch_file))
-
-            valid_structure = filters(
-                mol, self.args.log, self.args.max_mol_wt, self.args.verbose
-            )
-            if valid_structure:
-                try:
-                    # the conformational search for RDKit
-                    status = self.summ_search(
-                        mol,
-                        name,
-                        sdwriter_init,
-                        dup_data,
-                        dup_data_idx,
-                        charge,
-                        mult,
-                        constraints_atoms,
-                        constraints_dist,
-                        constraints_angle,
-                        constraints_dihedral,
-                        complex_ts,
-                        coord_Map,
-                        alg_Map,
-                        mol_template,
-                    )
-                except (KeyboardInterrupt, SystemExit):
-                    raise
-
-        if status == -1 or not valid_structure:
-            error_message = "\nx  ERROR: The structure is not valid or no conformers were obtained from this SMILES string"
-            self.args.log.write(error_message)
-
-        # if self.args.program.lower() == "crest" and valid_structure:
-        #     shutil.rmtree(f"{self.csearch_folder}/../crest_xyz")
-
-        n_seconds = round(time.time() - start_time, 2)
-        dup_data.at[dup_data_idx, "CSEARCH time (seconds)"] = n_seconds
-
-        return dup_data
-
-    def summ_search(
-        self,
-        mol,
-        name,
-        sdwriter,
-        dup_data,
-        dup_data_idx,
-        charge,
-        mult,
-        constraints_atoms,
-        constraints_dist,
-        constraints_angle,
-        constraints_dihedral,
-        complex_ts,
-        coord_Map,
-        alg_Map,
-        mol_template
-    ):
-
-        """
-        Embeds, optimizes and filters RDKit conformers
-        """
-
-        # writes sdf for the first RDKit conformer generation
-        if not complex_ts:
-            status, rotmatches, ff, mol_crest = self.rdkit_to_sdf(
-                mol,
-                name,
-                dup_data,
-                dup_data_idx,
-                sdwriter,
-                charge,
-                mult,
-                coord_Map,
-                alg_Map,
-                mol_template
-            )
-            # this avoids memory issues when using Windows
-            try:
-                sdwriter.close()
-            except RuntimeError:
-                pass
-            # reads the initial SDF files from RDKit and uses dihedral scan if selected
-            if status not in [-1, 0]:
-                # getting the energy and mols after rotations
-                if self.args.program.lower() == "summ" and len(rotmatches) != 0:
-                    status = self.dihedral_filter_and_sdf(
-                        name, dup_data, dup_data_idx, coord_Map, alg_Map, mol_template, ff
-                    )
-        if self.args.program.lower() in ['crest']:
-            if not complex_ts:
-                rdmolfiles.MolToXYZFile(mol_crest, name + "_crest.xyz")
-            else:
-                rdmolfiles.MolToXYZFile(mol, name + "_crest.xyz")
-            status = crest_opt(
-                    f"{name}_{self.args.program.lower()}",
-                    dup_data,
-                    dup_data_idx,
-                    self,
-                    charge,
-                    mult,
-                    constraints_atoms,
-                    constraints_dist,
-                    constraints_angle,
-                    constraints_dihedral,
-                    complex_ts=complex_ts,
-                    mol=mol # this is necessary for CREST calculations with constraints
-                )
-
-        return status
-
-    def dihedral_filter_and_sdf(
-        self, name, dup_data, dup_data_idx, coord_Map, alg_Map, mol_template, ff
-    ):
-        """
-        Filtering after dihedral scan to sdf
-        """
-
-        rotated_energy = []
-        # apply filters
-        with Chem.SDMolSupplier(str(self.csearch_file), removeHs=False) as rdmols:
-
-            if rdmols is None:
-                self.args.log.write("\nCould not open " + name + self.args.output)
-                self.args.log.finalize()
-                sys.exit()
-
-            for i, rd_mol_i in enumerate(rdmols):
-                if coord_Map is None and alg_Map is None and mol_template is None:
-                    energy = minimize_rdkit_energy(
-                        rd_mol_i, -1, self.args.log, ff, self.args.opt_steps_rdkit
-                    )
-                else:
-                    rd_mol_i, energy = realign_mol(
-                        rd_mol_i,
-                        -1,
-                        coord_Map,
-                        alg_Map,
-                        mol_template,
-                        self.args.opt_steps_rdkit,
-                    )
-                rotated_energy.append(energy)
-
-            rotated_cids = list(range(len(rdmols)))
-            sorted_rotated_cids = sorted(rotated_cids, key=lambda cid: rotated_energy[cid])
-
-            # filter based on energy window ewin_csearch
-            sortedcids_rotated = ewin_filter(
-                sorted_rotated_cids,
-                rotated_energy,
-                self.args,
-                dup_data,
-                dup_data_idx,
-                self.args.log,
-                "summ",
-                self.args.ewin_csearch,
-            )
-            # pre-filter based on energy only
-            selectedcids_initial_rotated = pre_E_filter(
-                sortedcids_rotated,
-                rotated_energy,
-                dup_data,
-                dup_data_idx,
-                self.args.log,
-                "summ",
-                self.args.initial_energy_threshold,
-                self.args.verbose,
-            )
-            # filter based on energy and RMSD
-            selectedcids_rotated = RMSD_and_E_filter(
-                rdmols,
-                selectedcids_initial_rotated,
-                rotated_energy,
-                self.args,
-                dup_data,
-                dup_data_idx,
-                self.args.log,
-                "summ",
-            )
-            mol_select = []
-            for i, cid in enumerate(selectedcids_rotated):
-                mol_rd = Chem.RWMol(rdmols[cid])
-                mol_rd.SetProp("_Name", rdmols[cid].GetProp("_Name") + " " + str(i))
-                mol_rd.SetProp("Energy", str(rotated_energy[cid]))
-                if self.args.metal_complex:
-                    set_metal_atomic_number(
-                        mol_rd, self.args.metal_idx, self.args.metal_sym
-                    )
-                mol_select.append(mol_rd) 
-
-        # update SDF file            
-        os.remove(self.csearch_file)
-        sdwriter_rd = Chem.SDWriter(str(self.csearch_file))
-        for mol in mol_select:
-            sdwriter_rd.write(mol)
-        sdwriter_rd.close()
-        status = 1
-        return status
-
-    def auto_sampling(self, mol):
-        """
-        Detects automatically the initial number of conformers for the sampling
-        """
-
-        if self.args.metal_complex:
-            if len(self.args.metal_idx) > 0:
-                self.args.auto_sample = (
-                    self.args.auto_sample * 3 * len(self.args.metal_idx)
-                )  # this accounts for possible trans/cis isomers in metal complexes
-        auto_samples = 0
-        auto_samples += 3 * (Lipinski.NumRotatableBonds(mol))  # x3, for C3 rotations
-        auto_samples += 3 * (Lipinski.NHOHCount(mol))  # x3, for OH/NH rotations
-        auto_samples += 3 * (
-            Lipinski.NumSaturatedRings(mol)
-        )  # x3, for boat/chair/envelope confs
-        if auto_samples == 0:
-            auto_samples = self.args.auto_sample
-        else:
-            auto_samples = self.args.auto_sample * auto_samples
-        return auto_samples
-
-    def genConformer_r(
-        self,
-        mol,
-        conf,
-        i,
-        matches,
-        sdwriter,
-        name,
-        update_to_rdkit,
-        coord_Map,
-        alg_Map,
-        mol_template,
-    ):
-        """
-        If program = RDKit, this replaces iodine back to the metal (for metal_complex = True)
-        and writes the RDKit SDF files. With program = summ, this function optimizes rotamers
-        """
-
-        if i >= len(matches):  # base case, torsions should be set in conf
-            # setting the metal back instead of I
-            if self.args.metal_complex and (
-                self.args.program.lower() in ["rdkit","crest"] or update_to_rdkit
-            ):
-                if coord_Map is None and alg_Map is None and mol_template is None:
-                    energy = minimize_rdkit_energy(
-                        mol,
-                        conf,
-                        self.args.log,
-                        self.args.ff,
-                        self.args.opt_steps_rdkit,
-                    )
-                else:
-                    mol, energy = realign_mol(
-                        mol,
-                        conf,
-                        coord_Map,
-                        alg_Map,
-                        mol_template,
-                        self.args.opt_steps_rdkit,
-                    )
-                mol.SetProp("Energy", str(energy))
-                set_metal_atomic_number(mol, self.args.metal_idx, self.args.metal_sym)
-            try:
-                sdwriter.write(mol, conf)
-            except (TypeError):
-                raise
-
-            # if CREST is used, this RDKit preoptimzed mol object will be employed to initializethe the trajectories
-            if self.args.program.lower() in ["crest"]:
-                return mol
-            else:
-                return 1
-
-        total = 0
-        deg = 0
-        while deg < 360.0:
-            rad = math.pi * deg / 180.0
-            rdMolTransforms.SetDihedralRad(
-                mol.GetConformer(conf), *matches[i], value=rad
-            )
-            mol.SetProp("_Name", name)
-            total += self.genConformer_r(
-                mol,
-                conf,
-                i + 1,
-                matches,
-                sdwriter,
-                name,
-                update_to_rdkit,
-                coord_Map,
-                alg_Map,
-                mol_template,
-            )
-            deg += self.args.degree
-
-        return total
-
-    def embed_conf(self, mol, initial_confs, coord_Map, alg_Map, mol_template):
-        """
-        Function to embed conformers
-        """
-
-        is_sdf_mol_or_mol2 = os.path.splitext(self.args.input)[1].lower() in [
-            ".sdf",
-            ".mol",
-            ".mol2",
-        ]
-
-        if is_sdf_mol_or_mol2:
-            Chem.AssignStereochemistryFrom3D(mol)
-
-        embed_kwargs = dict()
-        embed_kwargs["ignoreSmoothingFailures"] = True
-        embed_kwargs["randomSeed"] = self.args.seed
-        embed_kwargs["numThreads"] = 0
-
-        if (coord_Map, alg_Map, mol_template) != (None, None, None):
-            embed_kwargs["coordMap"] = coord_Map
-        cids = rdDistGeom.EmbedMultipleConfs(mol, initial_confs, **embed_kwargs)
-
-        if len(cids) <= 1 and initial_confs != 1:
-            self.args.log.write(
-                "\no  Normal RDKit embeding process failed, trying to "
-                "generate conformers with random coordinates "
-                f"(with {str(initial_confs)} possibilities)"
-            )
-            embed_kwargs["useRandomCoords"] = True
-            embed_kwargs["boxSizeMult"] = 10.0
-            embed_kwargs["numZeroFail"] = 1000
-            embed_kwargs["numThreads"] = 1
-            cids = rdDistGeom.EmbedMultipleConfs(mol, initial_confs, **embed_kwargs)
-
-        if is_sdf_mol_or_mol2:
-            # preserving AssignStereochemistryFrom3D
-            for cid in cids:
-                Chem.AssignAtomChiralTagsFromStructure(mol, confId=cid)
-
-        return cids
-
-    def min_and_E_calc(self, mol, cids, coord_Map, alg_Map, mol_template, ff):
-        """
-        Minimization and E calculation with RDKit after embeding
-        """
-
-        cenergy, outmols = [], []
-
-        for _, conf in enumerate(cids):
-            if coord_Map is None and alg_Map is None and mol_template is None:
-                energy = minimize_rdkit_energy(
-                    mol, conf, self.args.log, ff, self.args.opt_steps_rdkit
-                )
-            else:  # id template realign before doing calculations
-                mol, energy = realign_mol(
-                    mol,
-                    conf,
-                    coord_Map,
-                    alg_Map,
-                    mol_template,
-                    self.args.opt_steps_rdkit,
-                )
-            cenergy.append(energy)
-            pmol = PropertyMol.PropertyMol(mol)
-            outmols.append(pmol)
-
-        return outmols, cenergy
-
-    def min_after_embed(
-        self,
-        mol,
-        cids,
-        name,
-        rotmatches,
-        dup_data,
-        dup_data_idx,
-        sdwriter,
-        update_to_rdkit,
-        coord_Map,
-        alg_Map,
-        mol_template,
-        charge,
-        mult,
-        ff,
-    ):
-        """
-        Minimizes, gets the energy and filters RDKit conformers after embeding
-        """
-
-        # gets optimized mol objects and energies
-        outmols, cenergy = self.min_and_E_calc(
-            mol, cids, coord_Map, alg_Map, mol_template, ff
-        )
-
-        # writing charges and multiplicity after RDKit
-        dup_data.at[dup_data_idx, "Mult"] = mult
-        dup_data.at[dup_data_idx, "Real charge"] = charge
-
-        for i, cid in enumerate(cids):
-            outmols[cid].SetProp("_Name", name + " " + str(i + 1))
-            outmols[cid].SetProp("Energy", str(cenergy[cid]))
-            outmols[cid].SetProp("Real charge", str(charge))
-            outmols[cid].SetProp("Mult", str(mult))
-
-        # sorts the energies
-        cids = list(range(len(outmols)))
-        sorted_all_cids = sorted(cids, key=lambda cid: cenergy[cid])
-
-        self.args.log.write("\no  Applying filters to initial conformers")
-
-        # filter based on energy window ewin_csearch
-        sortedcids_rdkit = ewin_filter(
-            sorted_all_cids,
-            cenergy,
-            self.args,
-            dup_data,
-            dup_data_idx,
-            self.args.log,
-            "rdkit",
-            self.args.ewin_csearch,
-        )
-
-        # pre-filter based on energy only
-        selectedcids_initial_rdkit = pre_E_filter(
-            sortedcids_rdkit,
-            cenergy,
-            dup_data,
-            dup_data_idx,
-            self.args.log,
-            "rdkit",
-            self.args.initial_energy_threshold,
-            self.args.verbose,
-        )
-
-        # filter based on energy and RMSD
-        selectedcids_rdkit = RMSD_and_E_filter(
-            outmols,
-            selectedcids_initial_rdkit,
-            cenergy,
-            self.args,
-            dup_data,
-            dup_data_idx,
-            self.args.log,
-            "rdkit",
-        )
-
-        if self.args.program.lower() in ["summ", "rdkit", "crest"]:
-            # now exhaustively drive torsions of selected conformers
-            n_confs = int(
-                len(selectedcids_rdkit) * (360 / self.args.degree) ** len(rotmatches)
-            )
-            if self.args.verbose and len(rotmatches) != 0:
-                self.args.log.write(
-                    "\no  Systematic generation of " + str(n_confs) + " confomers"
-                )
-
-            total = 0
-            for conf in selectedcids_rdkit:
-                if self.args.program.lower() == "summ" and not update_to_rdkit:
-                    sdwriter.write(outmols[conf], conf)
-                    for m in rotmatches:
-                        rdMolTransforms.SetDihedralDeg(
-                            outmols[conf].GetConformer(conf), *m, 180.0
-                        )
-                if self.args.program.lower() in ["summ", "rdkit"]:
-                    total += self.genConformer_r(
-                        outmols[conf],
-                        conf,
-                        0,
-                        rotmatches,
-                        sdwriter,
-                        outmols[conf].GetProp("_Name"),
-                        update_to_rdkit,
-                        coord_Map,
-                        alg_Map,
-                        mol_template,
-                    )
-                elif self.args.program.lower() in ["crest"]:
-                    mol = self.genConformer_r(
-                        outmols[conf],
-                        conf,
-                        0,
-                        rotmatches,
-                        sdwriter,
-                        outmols[conf].GetProp("_Name"),
-                        update_to_rdkit,
-                        coord_Map,
-                        alg_Map,
-                        mol_template,
-                    )
-                    break
-
-            if self.args.verbose and len(rotmatches) != 0:
-                self.args.log.write("\no  %d total conformations generated" % total)
-            status = 1
-
-        if self.args.program.lower() == "summ":
-            dup_data.at[dup_data_idx, "summ-conformers"] = total
-
-        if self.args.program.lower() == "fullmonte":
-            status = generating_conformations_fullmonte(
-                name,
-                self.args,
-                rotmatches,
-                selectedcids_rdkit,
-                outmols,
-                sdwriter,
-                dup_data,
-                dup_data_idx,
-                coord_Map,
-                alg_Map,
-                mol_template,
-                ff,
-            )
-            # removes the rdkit file
-            os.remove(name + "_" + "rdkit" + self.args.output)
-
-        return status, mol
-
-    def rdkit_to_sdf(
-        self,
-        mol,
-        name,
-        dup_data,
-        dup_data_idx,
-        sdwriter,
-        charge,
-        mult,
-        coord_Map,
-        alg_Map,
-        mol_template
-    ):
-
-        """
-        Conversion from RDKit to SDF
-        """
-
-        Chem.SanitizeMol(mol)
-        mol = Chem.AddHs(mol)
-        mol.SetProp("_Name", name)
-
-        # detects and applies auto-detection of initial number of conformers
-        if self.args.program.lower() in ['crest']:
-            # CREST only uses the most stable conformer from RDKit,
-            # and initial_confs can be low to speed up the process
-            initial_confs = self.args.auto_sample
-        elif self.args.sample == "auto":
-            initial_confs = int(self.auto_sampling(mol))
-        else:
-            initial_confs = int(self.args.sample)
-
-        dup_data.at[dup_data_idx, "Molecule"] = name
-        update_to_rdkit = False
-
-        rotmatches = getDihedralMatches(mol, self.args.heavyonly)
-
-        if len(rotmatches) > self.args.max_torsions and self.args.max_torsions > 0:
-            self.args.log.write(
-                "\nx  Too many torsions (%d). Skipping %s"
-                % (len(rotmatches), (name + self.args.output))
-            )
-        elif self.args.program.lower() == "summ" and len(rotmatches) == 0:
-            update_to_rdkit = True
-            self.args.log.write(
-                "\nx  No rotatable dihedral found. Updating to CSEARCH to RDKit, writing to SUMM SDF"
-            )
-        elif self.args.program.lower() == "fullmonte" and len(rotmatches) == 0:
-            update_to_rdkit = True
-            self.args.log.write(
-                "\nx  No rotatable dihedral found. Updating to CSEARCH to RDKit, writing to FULLMONTE SDF"
-            )
-
-        ff = self.args.ff
-        dup_data.at[dup_data_idx, "RDKit-Initial-samples"] = initial_confs
-        if self.args.program.lower() == "rdkit":
-            rotmatches = []
-        cids = self.embed_conf(mol, initial_confs, coord_Map, alg_Map, mol_template)
-
-        # energy minimize all to get more realistic results
-        # identify the atoms and decide Force Field
-        for atom in mol.GetAtoms():
-            if (
-                atom.GetAtomicNum() > 36
-            ) and self.args.ff == "MMFF":  # up to Kr for MMFF, if not the code will use UFF
-                self.args.log.write(
-                    "\nx  "
-                    + self.args.ff
-                    + " is not compatible with the molecule, changing to UFF"
-                )
-                ff = "UFF"
-        if self.args.verbose:
-            self.args.log.write(
-                "\no  Optimizing "
-                + str(len(cids))
-                + " initial conformers with "
-                + ff
-            )
-            if self.args.program.lower() == "summ":
-                self.args.log.write(
-                    "\no  Found " + str(len(rotmatches)) + " rotatable torsions"
-                )
-            elif self.args.program.lower() == "fullmonte":
-                self.args.log.write(
-                    "\no  Found " + str(len(rotmatches)) + " rotatable torsions"
-                )
-            else:
-                self.args.log.write(
-                    "\no  Systematic torsion rotation is set to OFF"
-                )
-
-        try:
-            status,mol_crest = self.min_after_embed(
-                mol,
-                cids,
-                name,
-                rotmatches,
-                dup_data,
-                dup_data_idx,
-                sdwriter,
-                update_to_rdkit,
-                coord_Map,
-                alg_Map,
-                mol_template,
-                charge,
-                mult,
-                ff,
-            )
-        except IndexError:
-            status = -1
-
-        sdwriter.close()
-
-        return status, rotmatches, ff, mol_crest
-=======
-"""
-Parameters
-----------
-General
-+++++++
-   program : str, default=None
-      Program required in the conformational sampling. Current options: 'rdkit', 'summ', 'fullmonte', 'crest'
-   smi : str, default=None
-      Optionally, define a SMILES string as input
-   name : str, default=None
-      (If smi is defined) optionally, define a name for the system
-   input : str, default=''
-      (If smi is None) Optionally, file containing the SMILES strings and names of the molecules. Current file extensions: .smi, .sdf, .cdx, .csv, .com, .gjf, .mol, .mol2, .xyz, .txt, .yaml, .yml, .rtf
-      For .csv files (i.e. FILENAME.csv), two columns are required, 'code_name' with the names and 'SMILES' for the SMILES string
-   w_dir_main : str, default=os.getcwd()
-      Working directory
-   varfile : str, default=None
-      Option to parse the variables using a yaml file (specify the filename)
-   max_workers : int, default=4
-      Number of simultaneous RDKit jobs run with multiprocessing (WARNING! More than 12 simultaneous jobs might collapse your computer!)
-   charge : int, default=None
-      Charge of the calculations used in the following input files. If charge isn't defined, it automatically reads the charge of the SMILES string
-   mult : int, default=None
-      Multiplicity of the calculations used in the following input files. If mult isn't defined, it automatically reads the multiplicity of the mol object created with the SMILES string
-   verbose : bool, default=False
-      If True, more information regarding the conformational sampling is printed
-   prefix : str, default=''
-      Prefix added to all the names
-   suffix : str, default=''
-      Suffix added to all the names
-   stacksize : str, default='1G'
-      Controls the stack size used (especially relevant for xTB/CREST calculations of large systems, where high stack sizes are needed)
-General RDKit-based
-+++++++++++++++++++
-   sample : int, default='auto'
-      Number of conformers used initially in the RDKit sampling. If this option isn't specified, AQME automatically calculates (previously benchmarked) an approximate number based on number of rotatable bonds, XH (i.e. OH) groups, saturated cycles, etc (see the auto_sampling() function in csearch.py for more information)
-   auto_sample : int, default=20
-      Base multiplicator number used in the sample option
-   ff : str, default='MMFF'
-      Force field used in RDKit optimizations and energy calculations. Current options: MMFF and UFF (if MMFF fails, AQME tries to use UFF automatically)
-   ewin_csearch : float, default=5.0
-      Energy window in kcal/mol to discard conformers (i.e. if a conformer is more than the E window compared to the most stable conformer)
-   initial_energy_threshold : float, default=0.0001
-      Energy difference in kcal/mol between unique conformers for the first filter of only E
-   energy_threshold : float, default=0.25
-      Energy difference in kcal/mol between unique conformers for the second filter of E + RMS
-   rms_threshold : float, default=0.25
-      RMS difference between unique conformers for the second filter of E + RMS
-   opt_steps_rdkit : int, default=1000
-      Max cycles used in RDKit optimizations
-   heavyonly : bool, default=True
-      Only consider heavy atoms during RMS calculations for filtering (in the Chem.rdMolAlign.GetBestRMS() RDKit function)
-   max_matches_rmsd : int, default=1000
-      Max matches during RMS calculations for filtering (maxMatches option in the Chem.rdMolAlign.GetBestRMS() RDKit function)
-   max_mol_wt : int, default=0
-      Discard systems with molecular weights higher than this parameter (in g/mol). If 0 is set, this filter is off
-   max_torsions : int, default=0
-      Discard systems with more than this many torsions (relevant to avoid molecules with many rotatable bonds). If 0 is set, this filter is off
-   seed : int, default=62609
-      Random seed used during RDKit embedding (in the Chem.rdDistGeom.EmbedMultipleConfs() RDKit function)
-Only organometallic molecules
-.............................
-   metal_atoms : list of str, default=[]
-     Specify metal atom(s) of the system as [ATOM_TYPE]. Multiple metals can be used simultaneously (i.e. ['Pd','Ir']).  This option is important to calculate the charge of metal complexes based on SMILES strings. Requires the use of metal_oxi.
-   metal_oxi : list of int, default=[]
-     Specify metal oxidation state as [NUMBER]. Multiple metals can be used simultaneously (i.e. [2,3]).
-   complex_type : str, default=''
-      Forces the metal complexes to adopt a predefined geometry. This option is especially relevant when RDKit predicts wrong complex geometries or gives a mixture of geometries. Current options: squareplanar, squarepyramidal, linear, trigonalplanar
-SUMM only
-+++++++++
-   degree : float, default=120.0
-      Interval of degrees to rotate dihedral angles during SUMM sampling (i.e. 120.0 would create 3 conformers for each dihedral, at 0, 120 and 240 degrees)
-Fullmonte only
-++++++++++++++
-   ewin_fullmonte : float, default=5.0
-      Energy window in kcal/mol to discard conformers (i.e. if a conformer is more than the E window compared to the most stable conformer)
-   ewin_sample_fullmonte : float, default=2.0
-      Energy window in kcal/mol to use conformers during the Fullmonte sampling (i.e. conformers inside the E window compared to the most stable conformer are considered as unique in each step of the sampling)
-   nsteps_fullmonte : int, default=100
-      Number of steps (or conformer batches) to carry during the Fullmonte sampling
-   nrot_fullmonte : int, default=3
-      Number of dihedrals to rotate simultaneously (picked at random) during each step of the Fullmonte sampling
-   ang_fullmonte : float, default=30
-      Available angle interval to use in the Fullmonte sampling. For example, if the angle is 120.0, the program chooses randomly between 120 and 240 degrees (picked at random) during each step of the sampling
-CREST only
-++++++++++
-    nprocs : int, default=2
-      Number of processors used in CREST optimizations
-   constraints_atoms : list, default=[]
-      Specify constrained atoms as [AT1,AT2,AT3]. An example of multiple constraints (atoms 1, 2 and 5 are frozen: [1,2,5]
-   constraints_dist : list of lists, default=[]
-      Specify distance constraints as [AT1,AT2,DIST]. An example of multiple constraints (atoms 1 and 2 with distance 1.8 Å, and atoms 4 and 5 with distance 2.0 Å): [[1,2,1.8],[4,5,2.0]]
-   constraints_angle : list of lists, default=[]
-      Specify angle constraints as [AT1,AT2,AT3,ANGLE]. An example of multiple constraints (atoms 1, 2 and 3 with an angle of 180 degrees, and atoms 4, 5 and 6 with an angle of 120): [[1,2,3,180],[4,5,6,120]]
-   constraints_dihedral : list of lists, default=[]
-      Specify dihedral constraints as [AT1,AT2,AT3,AT4,DIHEDRAL]. An example of multiple constraints (atoms 1, 2, 3 and 4 with a dihedral angle of 180 degrees, and atoms 4, 5, 6 and 7 with a dihedral angle of 120): [[1,2,3,4,180],[4,5,6,7,120]]
-   crest_force : float, default=0.5
-      Force constant for constraints in the .xcontrol.sample file for CREST jobs
-   crest_keywords : str, default=None
-      Define additional keywords to use in CREST that are not included in --chrg, --uhf, -T and -cinp. For example: '--alpb ch2cl2 --nci --cbonds 0.5'
-   cregen : bool, default=False
-      If True, perform a CREGEN analysis after CREST (filtering options below)
-   cregen_keywords : str, default=None
-      Additional keywords for CREGEN (i.e. cregen_keywords='--ethr 0.02')
-    xtb_keywords : str, default=None
-      Define additional keywords to use in the xTB pre-optimization that are not included in -c, --uhf, -P and --input. For example: '--alpb ch2cl2 --gfn 1' 
-"""
-#####################################################.
-#          This file storesthe CSEARCH class        #
-#             used in conformer generation          #
-#####################################################.
-
-import math
-import os
-import sys
-import time
-import shutil
-import subprocess
-import glob
-from pathlib import Path
-import pandas as pd
-import concurrent.futures as futures
-import multiprocessing as mp
-from progress.bar import IncrementalBar
-
-try:
-    from rdkit.Chem import AllChem as Chem
-    from rdkit.Chem import Descriptors as Descriptors
-    from rdkit.Chem import rdmolfiles
-    from rdkit.Chem import rdMolTransforms, PropertyMol, rdDistGeom, Lipinski
-except ModuleNotFoundError:
-    print(
-        "x  RDKit is not installed! You can install the program with 'conda install -c conda-forge rdkit' or 'pip install rdkit-pypi'"
-    )
-    sys.exit()
-# this is a dummy import just to warn the user if Open babel is not installed
-try:
-    command_run_1 = ["obabel", "-H"]
-    subprocess.run(command_run_1, stdout=subprocess.DEVNULL, stderr=subprocess.DEVNULL)
-except FileNotFoundError:
-    print(
-        "x  Open Babel is not installed! You can install the program with 'conda install -c conda-forge openbabel'"
-    )
-    sys.exit()
-from aqme.filter import filters, ewin_filter, pre_E_filter, RMSD_and_E_filter
-from aqme.csearch.utils import (
-    prepare_direct_smi,
-    prepare_smiles_files,
-    prepare_csv_files,
-    prepare_cdx_files,
-    prepare_com_files,
-    prepare_sdf_files,
-    prepare_pdb_files,
-    creation_of_dup_csv_csearch,
-    minimize_rdkit_energy,
-    com_2_xyz,
-    check_constraints,
-    smi_to_mol,
-    getDihedralMatches
-)
-from aqme.csearch.templates import template_embed
-from aqme.csearch.fullmonte import generating_conformations_fullmonte, realign_mol
-from aqme.utils import (
-    rules_get_charge,
-    substituted_mol,
-    load_variables,
-    set_metal_atomic_number
-    )
-from aqme.csearch.crest import xtb_opt_main
-
-
-class csearch:
-    """
-    Class containing all the functions from the CSEARCH module.
-
-    Parameters
-    ----------
-    kwargs : argument class
-
-    Specify any arguments from the CSEARCH module (for a complete list of variables, visit the AQME documentation)
-    """
-
-    def __init__(self, **kwargs):
-
-        start_time_overall = time.time()
-        # load default and user-specified variables
-        self.args = load_variables(kwargs, "csearch")
-
-        if self.args.program.lower() == "crest":
-            try:
-                subprocess.run(
-                    ["xtb", "-h"], stdout=subprocess.DEVNULL, stderr=subprocess.DEVNULL
-                )
-            except FileNotFoundError:
-                self.args.log.write("x  xTB is not installed (CREST cannot be used)! You can install the program with 'conda install -c conda-forge xtb'")
-                self.args.log.finalize()
-                sys.exit()
-
-        if self.args.program.lower() not in ["rdkit", "summ", "fullmonte", "crest"]:
-            self.args.log.write("\nx  Program not supported for CSEARCH conformer generation! Specify: program='rdkit' (or summ, fullmonte, crest)")
-            self.args.log.finalize()
-            sys.exit()
-
-        if self.args.smi is None and self.args.input == "":
-            self.args.log.write("\nx  Program requires either a SMILES or an input file to proceed! Please look up acceptable file formats. Specify: smi='CCC' (or input='filename.csv')")
-            self.args.log.finalize()
-            sys.exit()
-
-        try:
-            if Path(f"{self.args.w_dir_main}").exists():
-                os.chdir(self.args.w_dir_main)
-        except FileNotFoundError:
-            self.args.w_dir_main = Path(f"{os.getcwd()}/{self.args.w_dir_main}")
-            os.chdir(self.args.w_dir_main)
-
-        # load files from AQME input
-        if self.args.smi is not None:
-            csearch_files = [self.args.name]
-        else:
-            csearch_files = glob.glob(self.args.input)
-            if len(csearch_files) == 0:
-                self.args.log.write(f"\nx  Input file ({self.args.input}) not found!")
-                self.args.log.finalize()
-                sys.exit()
-
-        for csearch_file in csearch_files:
-            # load jobs for conformer generation
-            if self.args.smi is not None:
-                job_inputs = prepare_direct_smi(self.args)
-
-            else:
-                job_inputs = self.load_jobs(csearch_file)
-
-            self.args.log.write(f"\nStarting CSEARCH with {len(job_inputs)} job(s) (SDF, XYZ, CSV, etc. files might contain multiple jobs/structures inside)\n")
-
-            # runs the conformer sampling with multiprocessors
-            self.run_csearch(job_inputs)
-
-            # store all the information into a CSV file
-            csearch_file_no_path = (
-                csearch_file.replace("/", "\\").split("\\")[-1].split(".")[0]
-            )
-            self.csearch_csv_file = self.args.w_dir_main.joinpath(
-                f"CSEARCH-Data-{csearch_file_no_path}.csv"
-            )
-            self.final_dup_data.to_csv(self.csearch_csv_file, index=False)
-
-            elapsed_time = round(time.time() - start_time_overall, 2)
-            self.args.log.write(f"\nTime CSEARCH: {elapsed_time} seconds\n")
-            self.args.log.finalize()
-
-            # this is added to avoid path problems in jupyter notebooks
-            os.chdir(self.args.initial_dir)
-
-    def load_jobs(self, csearch_file):
-        """
-        Load information of the different molecules for conformer generation
-        """
-
-        SUPPORTED_INPUTS = [
-            ".smi",
-            ".sdf",
-            ".cdx",
-            ".csv",
-            ".com",
-            ".gjf",
-            ".mol",
-            ".mol2",
-            ".xyz",
-            ".txt",
-            ".yaml",
-            ".yml",
-            ".rtf",
-            ".pdb",
-        ]
-
-        file_format = os.path.splitext(csearch_file)[1]
-        # Checks
-        if file_format.lower() not in SUPPORTED_INPUTS:
-            self.args.log.write("\nx  Input filetype not currently supported!")
-            self.args.log.finalize()
-            sys.exit()
-
-        smi_derivatives = [".smi", ".txt", ".yaml", ".yml", ".rtf"]
-        Extension2inputgen = dict()
-        for key in smi_derivatives:
-            Extension2inputgen[key] = prepare_smiles_files
-        Extension2inputgen[".csv"] = prepare_csv_files
-        Extension2inputgen[".cdx"] = prepare_cdx_files
-        Extension2inputgen[".gjf"] = prepare_com_files
-        Extension2inputgen[".com"] = prepare_com_files
-        Extension2inputgen[".xyz"] = prepare_com_files
-        Extension2inputgen[".sdf"] = prepare_sdf_files
-        Extension2inputgen[".mol"] = prepare_sdf_files
-        Extension2inputgen[".mol2"] = prepare_sdf_files
-        Extension2inputgen[".pdb"] = prepare_pdb_files
-
-        # Prepare the jobs
-        prepare_function = Extension2inputgen[file_format]
-        job_inputs = prepare_function(self.args, csearch_file)
-
-        return job_inputs
-
-    def run_csearch(self, job_inputs):
-        # create the dataframe to store the data
-        self.final_dup_data = creation_of_dup_csv_csearch(self.args.program.lower())
-
-        bar = IncrementalBar(
-            "o  Number of finished jobs from CSEARCH", max=len(job_inputs)
-        )
-        with futures.ProcessPoolExecutor(
-            max_workers=self.args.max_workers, mp_context=mp.get_context("spawn")
-        ) as executor:
-            # Submit a set of asynchronous jobs
-            jobs = []
-            # Submit the Jobs
-            for job_input in job_inputs:
-                (
-                    smi_,
-                    name_,
-                    charge_,
-                    mult_,
-                    constraints_atoms_,
-                    constraints_dist_,
-                    constraints_angle_,
-                    constraints_dihedral_,
-                ) = job_input
-                job = executor.submit(
-                    self.compute_confs(
-                        smi_,
-                        name_,
-                        charge_,
-                        mult_,
-                        constraints_atoms_,
-                        constraints_dist_,
-                        constraints_angle_,
-                        constraints_dihedral_,
-                    )
-                )
-                jobs.append(job)
-
-            bar.next()
-
-        bar.finish()
-
-    def compute_confs(
-        self,
-        smi,
-        name,
-        charge,
-        mult,
-        constraints_atoms,
-        constraints_dist,
-        constraints_angle,
-        constraints_dihedral,
-    ):
-        """
-        Function to start conformer generation
-        """
-
-        if self.args.smi is not None or self.args.input.split(".")[1] in [
-                "smi",
-                "csv",
-                "cdx",
-                "txt",
-                "yaml",
-                "yml",
-                "rtf",
-            ]:
-            (
-                mol,
-                constraints_atoms,
-                constraints_dist,
-                constraints_angle,
-                constraints_dihedral,
-                complex_ts
-            ) = smi_to_mol(
-                smi,
-                self.args.program.lower(),
-                self.args.log,
-                constraints_atoms,
-                constraints_dist,
-                constraints_angle,
-                constraints_dihedral,
-            )
-
-            if mol is None:
-                self.args.log.write(f"\nx  Failed to convert the provided SMILES ({smi}) to an RDkit Mol object! Please check the starting smiles.")
-                self.args.log.finalize()
-                sys.exit()
-
-        else:
-            # for 3D input formats, the smi variable represents the mol object
-            mol = smi
-            if mol is None:
-                self.args.log.write(f"\nx  Failed to convert the provided input to an RDkit Mol object! Please check the starting structure.")
-                self.args.log.finalize()
-                sys.exit()
-                
-            # check if the optimization is constrained
-            complex_ts = check_constraints(self)
-
-        # this part allows to use charges and multiplicity from COM/GJF inputs
-        if self.args.charge is None:
-            self.args.charge = charge
-        if self.args.mult is None:
-            self.args.mult = mult
-
-        if self.args.destination is None:
-            self.csearch_folder = Path(self.args.initial_dir).joinpath(
-                f"CSEARCH"
-            )
-        else:
-            if Path(f"{self.args.destination}").exists():
-                self.csearch_folder = Path(self.args.destination)
-            else:
-                self.csearch_folder = Path(self.args.initial_dir).joinpath(
-                    self.args.destination
-                )
-
-        self.csearch_folder.mkdir(exist_ok=True, parents=True)
-
-        if self.args.program.lower() in ["crest"] and self.args.smi is None:
-            if self.args.input.split(".")[1] in ["pdb", "mol2", "mol", "sdf"]:
-                command_pdb = [
-                    "obabel",
-                    f'-i{self.args.input.split(".")[1]}',
-                    f'{name}.{self.args.input.split(".")[1]}',
-                    "-oxyz",
-                    f"-O{name}_{self.args.program.lower()}.xyz",
-                ]
-                subprocess.run(
-                    command_pdb,
-                    stdout=subprocess.DEVNULL,
-                    stderr=subprocess.DEVNULL,
-                )
-            elif self.args.input.split(".")[1] in ["gjf", "com"]:
-                xyz_file, _, _ = com_2_xyz(f'{name}.{self.args.input.split(".")[1]}')
-                os.move(xyz_file, f"{name}_{self.args.program.lower()}.xyz")
-            elif self.args.input.split(".")[1] == "xyz":
-                shutil.copy(f"{name}.xyz", f"{name}_{self.args.program.lower()}.xyz")
-
-        # Converts each line to an RDKit mol object
-        if len(self.args.metal_atoms) >= 1:
-            (
-                self.args.metal_idx,
-                self.args.complex_coord,
-                self.args.metal_sym,
-            ) = substituted_mol(self, mol, "I")
-
-            # get pre-determined geometries for metal complexes
-            accepted_complex_types = [
-                "squareplanar",
-                "squarepyramidal",
-                "linear",
-                "trigonalplanar",
-            ]
-            if self.args.complex_type != '' and self.args.complex_type not in accepted_complex_types:
-                self.args.log.write(f"x  The metal template specified in complex_type ({self.args.complex_type}) is not valid! Options: squareplanar, squarepyramidal, linear and trigonalplanar")
-                self.args.log.finalize()
-                sys.exit()
-
-            if self.args.complex_type in accepted_complex_types:
-                count_metals = 0
-                for metal_idx_ind in self.args.metal_idx:
-                    if metal_idx_ind is not None:
-                        count_metals += 1
-                if count_metals == 1:
-                    template_kwargs = dict()
-                    template_kwargs["complex_type"] = self.args.complex_type
-                    template_kwargs["metal_idx"] = self.args.metal_idx
-                    template_kwargs["maxsteps"] = self.args.opt_steps_rdkit
-                    template_kwargs["heavyonly"] = self.args.heavyonly
-                    template_kwargs["maxmatches"] = self.args.max_matches_rmsd
-                    template_kwargs["mol"] = mol
-                    items = template_embed(self, **template_kwargs)
-
-                    total_data = creation_of_dup_csv_csearch(self.args.program.lower())
-
-                    for mol_obj, name_in, coord_map, alg_map, template in zip(*items):
-                        data = self.conformer_generation(
-                            mol_obj,
-                            name_in,
-                            constraints_atoms,
-                            constraints_dist,
-                            constraints_angle,
-                            constraints_dihedral,
-                            complex_ts,
-                            coord_map,
-                            alg_map,
-                            template,
-                        )
-                        frames = [total_data, data]
-                        total_data = pd.concat(frames, sort=True)
-                else:
-                    self.args.log.write("\nx  Cannot use templates for complexes involving more than 1 metal or for organic molecueles.")
-                    total_data = None
-            else:
-                total_data = self.conformer_generation(
-                    mol,
-                    name,
-                    constraints_atoms,
-                    constraints_dist,
-                    constraints_angle,
-                    constraints_dihedral,
-                    complex_ts
-                )
-        else:
-            total_data = self.conformer_generation(
-                mol,
-                name,
-                constraints_atoms,
-                constraints_dist,
-                constraints_angle,
-                constraints_dihedral,
-                complex_ts
-            )
-
-        # Updates the dataframe with infromation about conformer generation
-        frames = [self.final_dup_data, total_data]
-        self.final_dup_data = pd.concat(frames, ignore_index=True, sort=True)
-
-    def conformer_generation(
-        self,
-        mol,
-        name,
-        constraints_atoms,
-        constraints_dist,
-        constraints_angle,
-        constraints_dihedral,
-        complex_ts,
-        coord_Map=None,
-        alg_Map=None,
-        mol_template=None,
-    ):
-        """
-        Function to load mol objects and create 3D conformers
-
-        """
-
-        dup_data = creation_of_dup_csv_csearch(self.args.program.lower())
-
-        dup_data_idx = 0
-        start_time = time.time()
-        status = None
-        self.args.log.write(f"\n   ----- {name} -----")
-
-        # check if metals and oxidation states are both used
-        if self.args.metal_atoms != []:
-            if self.args.metal_oxi == []:
-                self.args.log.write(f"\nx   Metal atoms ({self.args.metal_atoms}) were specified without their corresponding oxidation state (metal_oxi option)")
-                self.args.log.finalize()
-                sys.exit()
-
-        if self.args.metal_oxi != []:
-            if self.args.metal_atoms == []:
-                self.args.log.write(f"\nx   Metal oxidation states ({self.args.metal_oxi}) were specified without their corresponding metal atoms (metal_atoms option)")
-                self.args.log.finalize()
-                sys.exit()
-
-        # Set charge and multiplicity
-        metal_found = False
-        # user can overwrite charge and mult with the corresponding arguments
-        if self.args.charge is not None:
-            charge = self.args.charge
-        else:
-            if not len(self.args.metal_atoms) >= 1:
-                charge = Chem.GetFormalCharge(mol)
-            else:
-                charge, metal_found = rules_get_charge(mol, self.args)
-
-        if self.args.mult is not None:
-            mult = self.args.mult
-        else:
-            mult = Descriptors.NumRadicalElectrons(mol) + 1
-            if metal_found:
-                # since RDKit gets the multiplicity of the metal with valence 0, the real multiplicity
-                # value needs to be adapted with the charge. If multiplicity is different than 1 or 2,
-                # the user must specify the value with the mult option
-                if (charge % 2) == 1 and charge != 0: # odd charges (i.e. +1, +3, etc)
-                    if mult == 1:
-                        mult = mult + 1
-                    if mult == 2:
-                        mult = mult - 1
-
-        dup_data.at[dup_data_idx, "Real charge"] = charge
-        dup_data.at[dup_data_idx, "Mult"] = mult
-
-        # inputs that go through CREST containing 3D coordinates don't require a previous RDKit conformer sampling
-        if (
-            self.args.program.lower() in ["crest"]
-            and self.args.smi is None
-            and self.args.input.split(".")[1]
-            in [
-                "pdb",
-                "mol2",
-                "mol",
-                "sdf",
-                "gjf",
-                "com",
-                "xyz",
-            ]
-        ):
- 
-            valid_structure = True
-
-            status = xtb_opt_main(
-                f"{name}_{self.args.program.lower()}",
-                dup_data,
-                dup_data_idx,
-                self,
-                charge,
-                mult,
-                constraints_atoms,
-                constraints_dist,
-                constraints_angle,
-                constraints_dihedral,
-                'crest',
-                mol=mol
-            )
-
-        else:
-            name = name.replace("/", "\\").split("\\")[-1].split(".")[0]
-            self.csearch_file = self.csearch_folder.joinpath(
-                name + "_" + self.args.program.lower() + self.args.output
-            )
-            sdwriter_init = Chem.SDWriter(str(self.csearch_file))
-
-            valid_structure = filters(
-                mol, self.args.log, self.args.max_mol_wt
-            )
-            if valid_structure:
-                try:
-                    # the conformational search for RDKit
-                    status = self.summ_search(
-                        mol,
-                        name,
-                        sdwriter_init,
-                        dup_data,
-                        dup_data_idx,
-                        charge,
-                        mult,
-                        constraints_atoms,
-                        constraints_dist,
-                        constraints_angle,
-                        constraints_dihedral,
-                        complex_ts,
-                        coord_Map,
-                        alg_Map,
-                        mol_template,
-                    )
-                except (KeyboardInterrupt, SystemExit):
-                    raise
-
-        if status == -1 or not valid_structure:
-            error_message = "\nx  ERROR: The structure is not valid or no conformers were obtained from this SMILES string"
-            self.args.log.write(error_message)
-
-        # if self.args.program.lower() == "crest" and valid_structure:
-        #     shutil.rmtree(f"{self.csearch_folder}/../crest_xyz")
-
-        n_seconds = round(time.time() - start_time, 2)
-        dup_data.at[dup_data_idx, "CSEARCH time (seconds)"] = n_seconds
-
-        return dup_data
-
-    def summ_search(
-        self,
-        mol,
-        name,
-        sdwriter,
-        dup_data,
-        dup_data_idx,
-        charge,
-        mult,
-        constraints_atoms,
-        constraints_dist,
-        constraints_angle,
-        constraints_dihedral,
-        complex_ts,
-        coord_Map,
-        alg_Map,
-        mol_template
-    ):
-
-        """
-        Embeds, optimizes and filters RDKit conformers
-        """
-
-        # writes sdf for the first RDKit conformer generation
-        if not complex_ts:
-            status, rotmatches, ff, mol_crest = self.rdkit_to_sdf(
-                mol,
-                name,
-                dup_data,
-                dup_data_idx,
-                sdwriter,
-                charge,
-                mult,
-                coord_Map,
-                alg_Map,
-                mol_template
-            )
-            # this avoids memory issues when using Windows
-            try:
-                sdwriter.close()
-            except RuntimeError:
-                pass
-            # reads the initial SDF files from RDKit and uses dihedral scan if selected
-            if status not in [-1, 0]:
-                # getting the energy and mols after rotations
-                if self.args.program.lower() == "summ" and len(rotmatches) != 0:
-                    status = self.dihedral_filter_and_sdf(
-                        name, dup_data, dup_data_idx, coord_Map, alg_Map, mol_template, ff
-                    )
-        if self.args.program.lower() in ['crest']:
-            if not complex_ts:
-                # mol_crest is the RDKit-optimized mol object
-                rdmolfiles.MolToXYZFile(mol_crest, name + "_crest.xyz")
-            else:
-                # mol is the raw mol object (no optimization with RDKit to avoid problems when using
-                # noncovalent complexes and TSs)
-                rdmolfiles.MolToXYZFile(mol, name + "_crest.xyz")
-            status = xtb_opt_main(
-                    f"{name}_{self.args.program.lower()}",
-                    dup_data,
-                    dup_data_idx,
-                    self,
-                    charge,
-                    mult,
-                    constraints_atoms,
-                    constraints_dist,
-                    constraints_angle,
-                    constraints_dihedral,
-                    'crest',
-                    complex_ts=complex_ts,
-                    mol=mol # this is necessary for CREST calculations with constraints
-                )
-
-        return status
-
-    def dihedral_filter_and_sdf(
-        self, name, dup_data, dup_data_idx, coord_Map, alg_Map, mol_template, ff
-    ):
-        """
-        Filtering after dihedral scan to sdf
-        """
-
-        rotated_energy = []
-        # apply filters
-        with Chem.SDMolSupplier(str(self.csearch_file), removeHs=False) as rdmols:
-
-            if rdmols is None:
-                self.args.log.write("\nCould not open " + name + self.args.output)
-                self.args.log.finalize()
-                sys.exit()
-
-            for i, rd_mol_i in enumerate(rdmols):
-                if coord_Map is None and alg_Map is None and mol_template is None:
-                    energy = minimize_rdkit_energy(
-                        rd_mol_i, -1, self.args.log, ff, self.args.opt_steps_rdkit
-                    )
-                else:
-                    rd_mol_i, energy = realign_mol(
-                        rd_mol_i,
-                        -1,
-                        coord_Map,
-                        alg_Map,
-                        mol_template,
-                        self.args.opt_steps_rdkit,
-                    )
-                rotated_energy.append(energy)
-
-            rotated_cids = list(range(len(rdmols)))
-            sorted_rotated_cids = sorted(rotated_cids, key=lambda cid: rotated_energy[cid])
-
-            # filter based on energy window ewin_csearch
-            sortedcids_rotated = ewin_filter(
-                sorted_rotated_cids,
-                rotated_energy,
-                self.args,
-                dup_data,
-                dup_data_idx,
-                self.args.log,
-                "summ",
-                self.args.ewin_csearch,
-            )
-            # pre-filter based on energy only
-            selectedcids_initial_rotated = pre_E_filter(
-                sortedcids_rotated,
-                rotated_energy,
-                dup_data,
-                dup_data_idx,
-                self.args.log,
-                "summ",
-                self.args.initial_energy_threshold,
-            )
-            # filter based on energy and RMSD
-            selectedcids_rotated = RMSD_and_E_filter(
-                rdmols,
-                selectedcids_initial_rotated,
-                rotated_energy,
-                self.args,
-                dup_data,
-                dup_data_idx,
-                self.args.log,
-                "summ",
-            )
-            mol_select = []
-            for i, cid in enumerate(selectedcids_rotated):
-                mol_rd = Chem.RWMol(rdmols[cid])
-                mol_rd.SetProp("_Name", rdmols[cid].GetProp("_Name") + " " + str(i))
-                mol_rd.SetProp("Energy", str(rotated_energy[cid]))
-                if len(self.args.metal_atoms) >= 1:
-                    set_metal_atomic_number(
-                        mol_rd, self.args.metal_idx, self.args.metal_sym
-                    )
-                mol_select.append(mol_rd) 
-
-        # update SDF file            
-        os.remove(self.csearch_file)
-        sdwriter_rd = Chem.SDWriter(str(self.csearch_file))
-        for mol in mol_select:
-            sdwriter_rd.write(mol)
-        sdwriter_rd.close()
-        status = 1
-        return status
-
-    def auto_sampling(self, mol):
-        """
-        Detects automatically the initial number of conformers for the sampling
-        """
-
-        if len(self.args.metal_atoms) >= 1:
-            if len(self.args.metal_idx) > 0:
-                self.args.auto_sample = (
-                    self.args.auto_sample * 3 * len(self.args.metal_idx)
-                )  # this accounts for possible trans/cis isomers in metal complexes
-        auto_samples = 0
-        auto_samples += 3 * (Lipinski.NumRotatableBonds(mol))  # x3, for C3 rotations
-        auto_samples += 3 * (Lipinski.NHOHCount(mol))  # x3, for OH/NH rotations
-        auto_samples += 3 * (
-            Lipinski.NumSaturatedRings(mol)
-        )  # x3, for boat/chair/envelope confs
-        if auto_samples == 0:
-            auto_samples = self.args.auto_sample
-        else:
-            auto_samples = self.args.auto_sample * auto_samples
-        return auto_samples
-
-    def genConformer_r(
-        self,
-        mol,
-        conf,
-        i,
-        matches,
-        sdwriter,
-        name,
-        update_to_rdkit,
-        coord_Map,
-        alg_Map,
-        mol_template,
-    ):
-        """
-        If program = RDKit, this replaces iodine back to the metal (if needed) and writes the RDKit SDF files. With program = summ, this function optimizes rotamers
-        """
-
-        if i >= len(matches):  # base case, torsions should be set in conf
-            # setting the metal back instead of I
-            if len(self.args.metal_atoms) >= 1 and (
-                self.args.program.lower() in ["rdkit","crest"] or update_to_rdkit
-            ):
-                if coord_Map is None and alg_Map is None and mol_template is None:
-                    energy = minimize_rdkit_energy(
-                        mol,
-                        conf,
-                        self.args.log,
-                        self.args.ff,
-                        self.args.opt_steps_rdkit,
-                    )
-                else:
-                    mol, energy = realign_mol(
-                        mol,
-                        conf,
-                        coord_Map,
-                        alg_Map,
-                        mol_template,
-                        self.args.opt_steps_rdkit,
-                    )
-                mol.SetProp("Energy", str(energy))
-                set_metal_atomic_number(mol, self.args.metal_idx, self.args.metal_sym)
-            try:
-                sdwriter.write(mol, conf)
-            except (TypeError):
-                raise
-
-            # if CREST is used, this RDKit preoptimzed mol object will be employed to initializethe the trajectories
-            if self.args.program.lower() in ["crest"]:
-                return mol
-            else:
-                return 1
-
-        total = 0
-        deg = 0
-        while deg < 360.0:
-            rad = math.pi * deg / 180.0
-            rdMolTransforms.SetDihedralRad(
-                mol.GetConformer(conf), *matches[i], value=rad
-            )
-            mol.SetProp("_Name", name)
-            total += self.genConformer_r(
-                mol,
-                conf,
-                i + 1,
-                matches,
-                sdwriter,
-                name,
-                update_to_rdkit,
-                coord_Map,
-                alg_Map,
-                mol_template,
-            )
-            deg += self.args.degree
-
-        return total
-
-    def embed_conf(self, mol, initial_confs, coord_Map, alg_Map, mol_template):
-        """
-        Function to embed conformers
-        """
-
-        is_sdf_mol_or_mol2 = os.path.splitext(self.args.input)[1].lower() in [
-            ".sdf",
-            ".mol",
-            ".mol2",
-        ]
-
-        if is_sdf_mol_or_mol2:
-            Chem.AssignStereochemistryFrom3D(mol)
-
-        embed_kwargs = dict()
-        embed_kwargs["ignoreSmoothingFailures"] = True
-        embed_kwargs["randomSeed"] = self.args.seed
-        embed_kwargs["numThreads"] = 0
-
-        if (coord_Map, alg_Map, mol_template) != (None, None, None):
-            embed_kwargs["coordMap"] = coord_Map
-        cids = rdDistGeom.EmbedMultipleConfs(mol, initial_confs, **embed_kwargs)
-
-        if len(cids) <= 1 and initial_confs != 1:
-            self.args.log.write(f"\no  Normal RDKit embeding process failed, trying to generate conformers with random coordinates (with {str(initial_confs)} possibilities)")
-            embed_kwargs["useRandomCoords"] = True
-            embed_kwargs["boxSizeMult"] = 10.0
-            embed_kwargs["numZeroFail"] = 1000
-            embed_kwargs["numThreads"] = 1
-            cids = rdDistGeom.EmbedMultipleConfs(mol, initial_confs, **embed_kwargs)
-
-        if is_sdf_mol_or_mol2:
-            # preserving AssignStereochemistryFrom3D
-            for cid in cids:
-                Chem.AssignAtomChiralTagsFromStructure(mol, confId=cid)
-
-        return cids
-
-    def min_and_E_calc(self, mol, cids, coord_Map, alg_Map, mol_template, ff):
-        """
-        Minimization and E calculation with RDKit after embeding
-        """
-
-        cenergy, outmols = [], []
-
-        for _, conf in enumerate(cids):
-            if coord_Map is None and alg_Map is None and mol_template is None:
-                energy = minimize_rdkit_energy(
-                    mol, conf, self.args.log, ff, self.args.opt_steps_rdkit
-                )
-            else:  # id template realign before doing calculations
-                mol, energy = realign_mol(
-                    mol,
-                    conf,
-                    coord_Map,
-                    alg_Map,
-                    mol_template,
-                    self.args.opt_steps_rdkit,
-                )
-            cenergy.append(energy)
-            pmol = PropertyMol.PropertyMol(mol)
-            outmols.append(pmol)
-
-        return outmols, cenergy
-
-    def min_after_embed(
-        self,
-        mol,
-        cids,
-        name,
-        rotmatches,
-        dup_data,
-        dup_data_idx,
-        sdwriter,
-        update_to_rdkit,
-        coord_Map,
-        alg_Map,
-        mol_template,
-        charge,
-        mult,
-        ff,
-    ):
-        """
-        Minimizes, gets the energy and filters RDKit conformers after embeding
-        """
-
-        # gets optimized mol objects and energies
-        outmols, cenergy = self.min_and_E_calc(
-            mol, cids, coord_Map, alg_Map, mol_template, ff
-        )
-
-        # writing charges and multiplicity after RDKit
-        dup_data.at[dup_data_idx, "Mult"] = mult
-        dup_data.at[dup_data_idx, "Real charge"] = charge
-
-        for i, cid in enumerate(cids):
-            outmols[cid].SetProp("_Name", name + " " + str(i + 1))
-            outmols[cid].SetProp("Energy", str(cenergy[cid]))
-            outmols[cid].SetProp("Real charge", str(charge))
-            outmols[cid].SetProp("Mult", str(mult))
-
-        # sorts the energies
-        cids = list(range(len(outmols)))
-        sorted_all_cids = sorted(cids, key=lambda cid: cenergy[cid])
-
-        self.args.log.write("\no  Applying filters to initial conformers")
-
-        # filter based on energy window ewin_csearch
-        sortedcids_rdkit = ewin_filter(
-            sorted_all_cids,
-            cenergy,
-            self.args,
-            dup_data,
-            dup_data_idx,
-            self.args.log,
-            "rdkit",
-            self.args.ewin_csearch,
-        )
-
-        # pre-filter based on energy only
-        selectedcids_initial_rdkit = pre_E_filter(
-            sortedcids_rdkit,
-            cenergy,
-            dup_data,
-            dup_data_idx,
-            self.args.log,
-            "rdkit",
-            self.args.initial_energy_threshold,
-        )
-
-        # filter based on energy and RMSD
-        selectedcids_rdkit = RMSD_and_E_filter(
-            outmols,
-            selectedcids_initial_rdkit,
-            cenergy,
-            self.args,
-            dup_data,
-            dup_data_idx,
-            self.args.log,
-            "rdkit",
-        )
-
-        if self.args.program.lower() in ["summ", "rdkit", "crest"]:
-            # now exhaustively drive torsions of selected conformers
-            total = 0
-            for conf in selectedcids_rdkit:
-                if self.args.program.lower() == "summ" and not update_to_rdkit:
-                    sdwriter.write(outmols[conf], conf)
-                    for m in rotmatches:
-                        rdMolTransforms.SetDihedralDeg(
-                            outmols[conf].GetConformer(conf), *m, 180.0
-                        )
-                if self.args.program.lower() in ["summ", "rdkit"]:
-                    total += self.genConformer_r(
-                        outmols[conf],
-                        conf,
-                        0,
-                        rotmatches,
-                        sdwriter,
-                        outmols[conf].GetProp("_Name"),
-                        update_to_rdkit,
-                        coord_Map,
-                        alg_Map,
-                        mol_template,
-                    )
-                elif self.args.program.lower() in ["crest"]:
-                    mol = self.genConformer_r(
-                        outmols[conf],
-                        conf,
-                        0,
-                        rotmatches,
-                        sdwriter,
-                        outmols[conf].GetProp("_Name"),
-                        update_to_rdkit,
-                        coord_Map,
-                        alg_Map,
-                        mol_template,
-                    )
-                    break
-
-            status = 1
-
-        if self.args.program.lower() == "summ":
-            dup_data.at[dup_data_idx, "summ-conformers"] = total
-
-        if self.args.program.lower() == "fullmonte":
-            status = generating_conformations_fullmonte(
-                name,
-                self.args,
-                rotmatches,
-                selectedcids_rdkit,
-                outmols,
-                sdwriter,
-                dup_data,
-                dup_data_idx,
-                coord_Map,
-                alg_Map,
-                mol_template,
-                ff,
-            )
-            # removes the rdkit file
-            os.remove(name + "_" + "rdkit" + self.args.output)
-
-        return status, mol
-
-    def rdkit_to_sdf(
-        self,
-        mol,
-        name,
-        dup_data,
-        dup_data_idx,
-        sdwriter,
-        charge,
-        mult,
-        coord_Map,
-        alg_Map,
-        mol_template
-    ):
-
-        """
-        Conversion from RDKit to SDF
-        """
-
-        Chem.SanitizeMol(mol)
-        mol = Chem.AddHs(mol)
-        mol.SetProp("_Name", name)
-
-        # detects and applies auto-detection of initial number of conformers
-        if self.args.program.lower() in ['crest']:
-            # CREST only uses the most stable conformer from RDKit,
-            # and initial_confs can be low to speed up the process
-            initial_confs = self.args.auto_sample
-        elif self.args.sample == "auto":
-            initial_confs = int(self.auto_sampling(mol))
-        else:
-            initial_confs = int(self.args.sample)
-
-        dup_data.at[dup_data_idx, "Molecule"] = name
-        update_to_rdkit = False
-
-        rotmatches = getDihedralMatches(mol, self.args.heavyonly)
-
-        if len(rotmatches) > self.args.max_torsions and self.args.max_torsions > 0:
-            self.args.log.write(f"\nx  Too many torsions ({len(rotmatches)}). Skipping {name + self.args.output}")
-        elif self.args.program.lower() == "summ" and len(rotmatches) == 0:
-            update_to_rdkit = True
-            self.args.log.write("\nx  No rotatable dihedral found. Updating to CSEARCH to RDKit, writing to SUMM SDF")
-        elif self.args.program.lower() == "fullmonte" and len(rotmatches) == 0:
-            update_to_rdkit = True
-            self.args.log.write("\nx  No rotatable dihedral found. Updating to CSEARCH to RDKit, writing to FULLMONTE SDF")
-
-        ff = self.args.ff
-        dup_data.at[dup_data_idx, "RDKit-Initial-samples"] = initial_confs
-        if self.args.program.lower() == "rdkit":
-            rotmatches = []
-        cids = self.embed_conf(mol, initial_confs, coord_Map, alg_Map, mol_template)
-
-        # energy minimize all to get more realistic results
-        # identify the atoms and decide Force Field
-        for atom in mol.GetAtoms():
-            if atom.GetAtomicNum() > 36 and self.args.ff == "MMFF":  # up to Kr for MMFF, if not the code will use UFF
-                self.args.log.write(f"\nx  {self.args.ff} is not compatible with the molecule, changing to UFF")
-                ff = "UFF"
-
-        try:
-            status,mol_crest = self.min_after_embed(
-                mol,
-                cids,
-                name,
-                rotmatches,
-                dup_data,
-                dup_data_idx,
-                sdwriter,
-                update_to_rdkit,
-                coord_Map,
-                alg_Map,
-                mol_template,
-                charge,
-                mult,
-                ff,
-            )
-        except IndexError:
-            status = -1
-            mol_crest = None
-
-        sdwriter.close()
-
-        return status, rotmatches, ff, mol_crest
->>>>>>> a2624ff4
+"""
+Parameters
+----------
+
+General
++++++++
+
+   program : str, default=None
+      Program required in the conformational sampling. Current options: 'rdkit', 'summ', 'fullmonte', 'crest'
+   smi : str, default=None
+      Optionally, define a SMILES string as input
+   name : str, default=None
+      (If smi is defined) optionally, define a name for the system
+   input : str, default=''
+      (If smi is None) Optionally, file containing the SMILES strings and names of the molecules. Current file extensions: .smi, .sdf, .cdx, .csv, .com, .gjf, .mol, .mol2, .xyz, .txt, .yaml, .yml, .rtf
+      For .csv files (i.e. FILENAME.csv), two columns are required, 'code_name' with the names and 'SMILES' for the SMILES string
+   w_dir_main : str, default=os.getcwd()
+      Working directory
+   varfile : str, default=None
+      Option to parse the variables using a yaml file (specify the filename)
+   max_workers : int, default=4
+      Number of simultaneous RDKit jobs run with multiprocessing (WARNING! More than 12 simultaneous jobs might collapse your computer!)
+   charge : int, default=None
+      Charge of the calculations used in the following input files. If charge isn't defined, it automatically reads the charge of the SMILES string
+   mult : int, default=None
+      Multiplicity of the calculations used in the following input files. If mult isn't defined, it automatically reads the multiplicity of the mol object created with the SMILES string
+   verbose : bool, default=False
+      If True, more information regarding the conformational sampling is printed
+   prefix : str, default=''
+      Prefix added to all the names
+   suffix : str, default=''
+      Suffix added to all the names
+   stacksize : str, default='1G'
+      Controls the stack size used (especially relevant for xTB/CREST calculations of large systems, where high stack sizes are needed)
+
+General RDKit-based
++++++++++++++++++++
+
+   sample : int, default='auto'
+      Number of conformers used initially in the RDKit sampling. If this option isn't specified, AQME automatically calculates (previously benchmarked) an approximate number based on number of rotatable bonds, XH (i.e. OH) groups, saturated cycles, etc (see the auto_sampling() function in csearch.py for more information)
+   auto_sample : int, default=20
+      Base multiplicator number used in the sample option
+   ff : str, default='MMFF'
+      Force field used in RDKit optimizations and energy calculations. Current options: MMFF and UFF (if MMFF fails, AQME tries to use UFF automatically)
+   ewin_csearch : float, default=5.0
+      Energy window in kcal/mol to discard conformers (i.e. if a conformer is more than the E window compared to the most stable conformer)
+   initial_energy_threshold : float, default=0.0001
+      Energy difference in kcal/mol between unique conformers for the first filter of only E
+   energy_threshold : float, default=0.25
+      Energy difference in kcal/mol between unique conformers for the second filter of E + RMS
+   rms_threshold : float, default=0.25
+      RMS difference between unique conformers for the second filter of E + RMS
+   opt_steps_rdkit : int, default=1000
+      Max cycles used in RDKit optimizations
+   heavyonly : bool, default=True
+      Only consider heavy atoms during RMS calculations for filtering (in the Chem.rdMolAlign.GetBestRMS() RDKit function)
+   max_matches_rmsd : int, default=1000
+      Max matches during RMS calculations for filtering (maxMatches option in the Chem.rdMolAlign.GetBestRMS() RDKit function)
+   max_mol_wt : int, default=0
+      Discard systems with molecular weights higher than this parameter (in g/mol). If 0 is set, this filter is off
+   max_torsions : int, default=0
+      Discard systems with more than this many torsions (relevant to avoid molecules with many rotatable bonds). If 0 is set, this filter is off
+   seed : int, default=62609
+      Random seed used during RDKit embedding (in the Chem.rdDistGeom.EmbedMultipleConfs() RDKit function)
+
+Only organometallic molecules
+.............................
+   metal_atoms : list of str, default=[]
+     Specify metal atom(s) of the system as [ATOM_TYPE]. Multiple metals can be used simultaneously (i.e. ['Pd','Ir']).  This option is important to calculate the charge of metal complexes based on SMILES strings. Requires the use of metal_oxi.
+   metal_oxi : list of int, default=[]
+     Specify metal oxidation state as [NUMBER]. Multiple metals can be used simultaneously (i.e. [2,3]).
+   complex_type : str, default=''
+      Forces the metal complexes to adopt a predefined geometry. This option is especially relevant when RDKit predicts wrong complex geometries or gives a mixture of geometries. Current options: squareplanar, squarepyramidal, linear, trigonalplanar
+
+SUMM only
++++++++++
+
+   degree : float, default=120.0
+      Interval of degrees to rotate dihedral angles during SUMM sampling (i.e. 120.0 would create 3 conformers for each dihedral, at 0, 120 and 240 degrees)
+
+Fullmonte only
+++++++++++++++
+
+   ewin_fullmonte : float, default=5.0
+      Energy window in kcal/mol to discard conformers (i.e. if a conformer is more than the E window compared to the most stable conformer)
+   ewin_sample_fullmonte : float, default=2.0
+      Energy window in kcal/mol to use conformers during the Fullmonte sampling (i.e. conformers inside the E window compared to the most stable conformer are considered as unique in each step of the sampling)
+   nsteps_fullmonte : int, default=100
+      Number of steps (or conformer batches) to carry during the Fullmonte sampling
+   nrot_fullmonte : int, default=3
+      Number of dihedrals to rotate simultaneously (picked at random) during each step of the Fullmonte sampling
+   ang_fullmonte : float, default=30
+      Available angle interval to use in the Fullmonte sampling. For example, if the angle is 120.0, the program chooses randomly between 120 and 240 degrees (picked at random) during each step of the sampling
+
+Crest only
+++++++++++
+    nprocs : int, default=2
+      Number of processors used in CREST optimizations
+   constraints_atoms : list, default=[]
+      Specify constrained atoms as [AT1,AT2,AT3]. An example of multiple constraints (atoms 1, 2 and 5 are frozen: [1,2,5]
+   constraints_dist : list of lists, default=[]
+      Specify distance constraints as [AT1,AT2,DIST]. An example of multiple constraints (atoms 1 and 2 with distance 1.8 Å, and atoms 4 and 5 with distance 2.0 Å): [[1,2,1.8],[4,5,2.0]]
+   constraints_angle : list of lists, default=[]
+      Specify angle constraints as [AT1,AT2,AT3,ANGLE]. An example of multiple constraints (atoms 1, 2 and 3 with an angle of 180 degrees, and atoms 4, 5 and 6 with an angle of 120): [[1,2,3,180],[4,5,6,120]]
+   constraints_dihedral : list of lists, default=[]
+      Specify dihedral constraints as [AT1,AT2,AT3,AT4,DIHEDRAL]. An example of multiple constraints (atoms 1, 2, 3 and 4 with a dihedral angle of 180 degrees, and atoms 4, 5, 6 and 7 with a dihedral angle of 120): [[1,2,3,4,180],[4,5,6,7,120]]
+   crest_force : float, default=0.5
+      Force constant for constraints in the .xcontrol.sample file for CREST jobs
+   crest_keywords : str, default=None
+      Define additional keywords to use in CREST that are not included in --chrg, --uhf, -T and -cinp. For example: '--alpb ch2cl2 --nci --cbonds 0.5'
+   cregen : bool, default=False
+      If True, perform a CREGEN analysis after CREST (filtering options below)
+   cregen_keywords : str, default=None
+      Additional keywords for CREGEN (i.e. cregen_keywords='--ethr 0.02')
+    xtb_keywords : str, default=None
+      Define additional keywords to use in the xTB pre-optimization that are not included in -c, --uhf, -P and --input. For example: '--alpb ch2cl2 --gfn 1' 
+"""
+#####################################################.
+#          This file storesthe CSEARCH class        #
+#             used in conformer generation          #
+#####################################################.
+
+import math
+import os
+import sys
+import time
+import shutil
+import subprocess
+import glob
+from pathlib import Path
+import pandas as pd
+import concurrent.futures as futures
+import multiprocessing as mp
+from progress.bar import IncrementalBar
+
+from rdkit.Chem import AllChem as Chem
+from rdkit.Chem import Descriptors as Descriptors
+from rdkit.Chem import rdmolfiles
+from rdkit.Chem import rdMolTransforms, PropertyMol, rdDistGeom, Lipinski
+
+from aqme.filter import filters, ewin_filter, pre_E_filter, RMSD_and_E_filter
+from aqme.csearch.utils import (
+    prepare_direct_smi,
+    prepare_smiles_files,
+    prepare_csv_files,
+    prepare_cdx_files,
+    prepare_com_files,
+    prepare_sdf_files,
+    prepare_pdb_files,
+    creation_of_dup_csv_csearch,
+    minimize_rdkit_energy,
+    com_2_xyz,
+    check_constraints,
+    smi_to_mol,
+    getDihedralMatches
+)
+from aqme.csearch.templates import template_embed
+from aqme.csearch.fullmonte import generating_conformations_fullmonte, realign_mol
+from aqme.utils import (
+    rules_get_charge,
+    substituted_mol,
+    load_variables,
+    set_metal_atomic_number
+    )
+from aqme.csearch.crest import xtb_opt_main
+
+
+class csearch:
+    """
+    Class absracting the geometry generation and conformational search procedure.
+    For further detail on the currently accepted keyword arguments (kwargs) 
+    please look at the Parameters section (in the module documentation). 
+    """
+
+    def __init__(self, **kwargs):
+
+        start_time_overall = time.time()
+        # load default and user-specified variables
+        self.args = load_variables(kwargs, "csearch")
+
+        if self.args.program.lower() == "crest":
+            try:
+                subprocess.run(
+                    ["xtb", "-h"], stdout=subprocess.DEVNULL, stderr=subprocess.DEVNULL
+                )
+            except FileNotFoundError:
+                self.args.log.write("x  xTB is not installed (CREST cannot be used)! You can install the program with 'conda install -c conda-forge xtb'")
+                self.args.log.finalize()
+                sys.exit()
+
+        if self.args.program.lower() not in ["rdkit", "summ", "fullmonte", "crest"]:
+            self.args.log.write("\nx  Program not supported for CSEARCH conformer generation! Specify: program='rdkit' (or summ, fullmonte, crest)")
+            self.args.log.finalize()
+            sys.exit()
+
+        if self.args.smi is None and self.args.input == "":
+            self.args.log.write("\nx  Program requires either a SMILES or an input file to proceed! Please look up acceptable file formats. Specify: smi='CCC' (or input='filename.csv')")
+            self.args.log.finalize()
+            sys.exit()
+
+        try:
+            if Path(f"{self.args.w_dir_main}").exists():
+                os.chdir(self.args.w_dir_main)
+        except FileNotFoundError:
+            self.args.w_dir_main = Path(f"{os.getcwd()}/{self.args.w_dir_main}")
+            os.chdir(self.args.w_dir_main)
+
+        # load files from AQME input
+        if self.args.smi is not None:
+            csearch_files = [self.args.name]
+        else:
+            csearch_files = glob.glob(self.args.input)
+            if len(csearch_files) == 0:
+                self.args.log.write(f"\nx  Input file ({self.args.input}) not found!")
+                self.args.log.finalize()
+                sys.exit()
+
+        for csearch_file in csearch_files:
+            # load jobs for conformer generation
+            if self.args.smi is not None:
+                job_inputs = prepare_direct_smi(self.args)
+
+            else:
+                job_inputs = self.load_jobs(csearch_file)
+
+            self.args.log.write(f"\nStarting CSEARCH with {len(job_inputs)} job(s) (SDF, XYZ, CSV, etc. files might contain multiple jobs/structures inside)\n")
+
+            # runs the conformer sampling with multiprocessors
+            self.run_csearch(job_inputs)
+
+            # store all the information into a CSV file
+            csearch_file_no_path = (
+                csearch_file.replace("/", "\\").split("\\")[-1].split(".")[0]
+            )
+            self.csearch_csv_file = self.args.w_dir_main.joinpath(
+                f"CSEARCH-Data-{csearch_file_no_path}.csv"
+            )
+            self.final_dup_data.to_csv(self.csearch_csv_file, index=False)
+
+            elapsed_time = round(time.time() - start_time_overall, 2)
+            self.args.log.write(f"\nTime CSEARCH: {elapsed_time} seconds\n")
+            self.args.log.finalize()
+
+            # this is added to avoid path problems in jupyter notebooks
+            os.chdir(self.args.initial_dir)
+
+    def load_jobs(self, csearch_file):
+        """
+        Load information of the different molecules for conformer generation
+        """
+
+        SUPPORTED_INPUTS = [
+            ".smi",
+            ".sdf",
+            ".cdx",
+            ".csv",
+            ".com",
+            ".gjf",
+            ".mol",
+            ".mol2",
+            ".xyz",
+            ".txt",
+            ".yaml",
+            ".yml",
+            ".rtf",
+            ".pdb",
+        ]
+
+        file_format = os.path.splitext(csearch_file)[1]
+        # Checks
+        if file_format.lower() not in SUPPORTED_INPUTS:
+            self.args.log.write("\nx  Input filetype not currently supported!")
+            self.args.log.finalize()
+            sys.exit()
+
+        smi_derivatives = [".smi", ".txt", ".yaml", ".yml", ".rtf"]
+        Extension2inputgen = dict()
+        for key in smi_derivatives:
+            Extension2inputgen[key] = prepare_smiles_files
+        Extension2inputgen[".csv"] = prepare_csv_files
+        Extension2inputgen[".cdx"] = prepare_cdx_files
+        Extension2inputgen[".gjf"] = prepare_com_files
+        Extension2inputgen[".com"] = prepare_com_files
+        Extension2inputgen[".xyz"] = prepare_com_files
+        Extension2inputgen[".sdf"] = prepare_sdf_files
+        Extension2inputgen[".mol"] = prepare_sdf_files
+        Extension2inputgen[".mol2"] = prepare_sdf_files
+        Extension2inputgen[".pdb"] = prepare_pdb_files
+
+        # Prepare the jobs
+        prepare_function = Extension2inputgen[file_format]
+        job_inputs = prepare_function(self.args, csearch_file)
+
+        return job_inputs
+
+    def run_csearch(self, job_inputs):
+        # create the dataframe to store the data
+        self.final_dup_data = creation_of_dup_csv_csearch(self.args.program.lower())
+
+        bar = IncrementalBar(
+            "o  Number of finished jobs from CSEARCH", max=len(job_inputs)
+        )
+        with futures.ProcessPoolExecutor(
+            max_workers=self.args.max_workers, mp_context=mp.get_context("spawn")
+        ) as executor:
+            # Submit a set of asynchronous jobs
+            jobs = []
+            # Submit the Jobs
+            for job_input in job_inputs:
+                (
+                    smi_,
+                    name_,
+                    charge_,
+                    mult_,
+                    constraints_atoms_,
+                    constraints_dist_,
+                    constraints_angle_,
+                    constraints_dihedral_,
+                ) = job_input
+                job = executor.submit(
+                    self.compute_confs(
+                        smi_,
+                        name_,
+                        charge_,
+                        mult_,
+                        constraints_atoms_,
+                        constraints_dist_,
+                        constraints_angle_,
+                        constraints_dihedral_,
+                    )
+                )
+                jobs.append(job)
+
+            bar.next()
+
+        bar.finish()
+
+    def compute_confs(
+        self,
+        smi,
+        name,
+        charge,
+        mult,
+        constraints_atoms,
+        constraints_dist,
+        constraints_angle,
+        constraints_dihedral,
+    ):
+        """
+        Function to start conformer generation
+        """
+
+        if self.args.smi is not None or self.args.input.split(".")[1] in [
+                "smi",
+                "csv",
+                "cdx",
+                "txt",
+                "yaml",
+                "yml",
+                "rtf",
+            ]:
+            (
+                mol,
+                constraints_atoms,
+                constraints_dist,
+                constraints_angle,
+                constraints_dihedral,
+                complex_ts
+            ) = smi_to_mol(
+                smi,
+                self.args.program.lower(),
+                self.args.log,
+                constraints_atoms,
+                constraints_dist,
+                constraints_angle,
+                constraints_dihedral,
+            )
+
+            if mol is None:
+                self.args.log.write(f"\nx  Failed to convert the provided SMILES ({smi}) to an RDkit Mol object! Please check the starting smiles.")
+                self.args.log.finalize()
+                sys.exit()
+
+        else:
+            # for 3D input formats, the smi variable represents the mol object
+            mol = smi
+            if mol is None:
+                self.args.log.write(f"\nx  Failed to convert the provided input to an RDkit Mol object! Please check the starting structure.")
+                self.args.log.finalize()
+                sys.exit()
+                
+            # check if the optimization is constrained
+            complex_ts = check_constraints(self)
+
+        # this part allows to use charges and multiplicity from COM/GJF inputs
+        if self.args.charge is None:
+            self.args.charge = charge
+        if self.args.mult is None:
+            self.args.mult = mult
+
+        if self.args.destination is None:
+            self.csearch_folder = Path(self.args.initial_dir).joinpath(
+                f"CSEARCH"
+            )
+        else:
+            if Path(f"{self.args.destination}").exists():
+                self.csearch_folder = Path(self.args.destination)
+            else:
+                self.csearch_folder = Path(self.args.initial_dir).joinpath(
+                    self.args.destination
+                )
+
+        self.csearch_folder.mkdir(exist_ok=True, parents=True)
+
+        if self.args.program.lower() in ["crest"] and self.args.smi is None:
+            if self.args.input.split(".")[1] in ["pdb", "mol2", "mol", "sdf"]:
+                command_pdb = [
+                    "obabel",
+                    f'-i{self.args.input.split(".")[1]}',
+                    f'{name}.{self.args.input.split(".")[1]}',
+                    "-oxyz",
+                    f"-O{name}_{self.args.program.lower()}.xyz",
+                ]
+                subprocess.run(
+                    command_pdb,
+                    stdout=subprocess.DEVNULL,
+                    stderr=subprocess.DEVNULL,
+                )
+            elif self.args.input.split(".")[1] in ["gjf", "com"]:
+                xyz_file, _, _ = com_2_xyz(f'{name}.{self.args.input.split(".")[1]}')
+                os.move(xyz_file, f"{name}_{self.args.program.lower()}.xyz")
+            elif self.args.input.split(".")[1] == "xyz":
+                shutil.copy(f"{name}.xyz", f"{name}_{self.args.program.lower()}.xyz")
+
+        # Converts each line to an RDKit mol object
+        if len(self.args.metal_atoms) >= 1:
+            (
+                self.args.metal_idx,
+                self.args.complex_coord,
+                self.args.metal_sym,
+            ) = substituted_mol(self, mol, "I")
+
+            # get pre-determined geometries for metal complexes
+            accepted_complex_types = [
+                "squareplanar",
+                "squarepyramidal",
+                "linear",
+                "trigonalplanar",
+            ]
+            if self.args.complex_type != '' and self.args.complex_type not in accepted_complex_types:
+                self.args.log.write(f"x  The metal template specified in complex_type ({self.args.complex_type}) is not valid! Options: squareplanar, squarepyramidal, linear and trigonalplanar")
+                self.args.log.finalize()
+                sys.exit()
+
+            if self.args.complex_type in accepted_complex_types:
+                count_metals = 0
+                for metal_idx_ind in self.args.metal_idx:
+                    if metal_idx_ind is not None:
+                        count_metals += 1
+                if count_metals == 1:
+                    template_kwargs = dict()
+                    template_kwargs["complex_type"] = self.args.complex_type
+                    template_kwargs["metal_idx"] = self.args.metal_idx
+                    template_kwargs["maxsteps"] = self.args.opt_steps_rdkit
+                    template_kwargs["heavyonly"] = self.args.heavyonly
+                    template_kwargs["maxmatches"] = self.args.max_matches_rmsd
+                    template_kwargs["mol"] = mol
+                    items = template_embed(self, **template_kwargs)
+
+                    total_data = creation_of_dup_csv_csearch(self.args.program.lower())
+
+                    for mol_obj, name_in, coord_map, alg_map, template in zip(*items):
+                        data = self.conformer_generation(
+                            mol_obj,
+                            name_in,
+                            constraints_atoms,
+                            constraints_dist,
+                            constraints_angle,
+                            constraints_dihedral,
+                            complex_ts,
+                            coord_map,
+                            alg_map,
+                            template,
+                        )
+                        frames = [total_data, data]
+                        total_data = pd.concat(frames, sort=True)
+                else:
+                    self.args.log.write("\nx  Cannot use templates for complexes involving more than 1 metal or for organic molecueles.")
+                    total_data = None
+            else:
+                total_data = self.conformer_generation(
+                    mol,
+                    name,
+                    constraints_atoms,
+                    constraints_dist,
+                    constraints_angle,
+                    constraints_dihedral,
+                    complex_ts
+                )
+        else:
+            total_data = self.conformer_generation(
+                mol,
+                name,
+                constraints_atoms,
+                constraints_dist,
+                constraints_angle,
+                constraints_dihedral,
+                complex_ts
+            )
+
+        # Updates the dataframe with infromation about conformer generation
+        frames = [self.final_dup_data, total_data]
+        self.final_dup_data = pd.concat(frames, ignore_index=True, sort=True)
+
+    def conformer_generation(
+        self,
+        mol,
+        name,
+        constraints_atoms,
+        constraints_dist,
+        constraints_angle,
+        constraints_dihedral,
+        complex_ts,
+        coord_Map=None,
+        alg_Map=None,
+        mol_template=None,
+    ):
+        """
+        Function to load mol objects and create 3D conformers
+
+        """
+
+        dup_data = creation_of_dup_csv_csearch(self.args.program.lower())
+
+        dup_data_idx = 0
+        start_time = time.time()
+        status = None
+        self.args.log.write(f"\n   ----- {name} -----")
+
+        # check if metals and oxidation states are both used
+        if self.args.metal_atoms != []:
+            if self.args.metal_oxi == []:
+                self.args.log.write(f"\nx   Metal atoms ({self.args.metal_atoms}) were specified without their corresponding oxidation state (metal_oxi option)")
+                self.args.log.finalize()
+                sys.exit()
+
+        if self.args.metal_oxi != []:
+            if self.args.metal_atoms == []:
+                self.args.log.write(f"\nx   Metal oxidation states ({self.args.metal_oxi}) were specified without their corresponding metal atoms (metal_atoms option)")
+                self.args.log.finalize()
+                sys.exit()
+
+        # Set charge and multiplicity
+        metal_found = False
+        # user can overwrite charge and mult with the corresponding arguments
+        if self.args.charge is not None:
+            charge = self.args.charge
+        else:
+            if not len(self.args.metal_atoms) >= 1:
+                charge = Chem.GetFormalCharge(mol)
+            else:
+                charge, metal_found = rules_get_charge(mol, self.args)
+
+        if self.args.mult is not None:
+            mult = self.args.mult
+        else:
+            mult = Descriptors.NumRadicalElectrons(mol) + 1
+            if metal_found:
+                # since RDKit gets the multiplicity of the metal with valence 0, the real multiplicity
+                # value needs to be adapted with the charge. If multiplicity is different than 1 or 2,
+                # the user must specify the value with the mult option
+                if (charge % 2) == 1 and charge != 0: # odd charges (i.e. +1, +3, etc)
+                    if mult == 1:
+                        mult = mult + 1
+                    if mult == 2:
+                        mult = mult - 1
+
+        dup_data.at[dup_data_idx, "Real charge"] = charge
+        dup_data.at[dup_data_idx, "Mult"] = mult
+
+        # inputs that go through CREST containing 3D coordinates don't require a previous RDKit conformer sampling
+        if (
+            self.args.program.lower() in ["crest"]
+            and self.args.smi is None
+            and self.args.input.split(".")[1]
+            in [
+                "pdb",
+                "mol2",
+                "mol",
+                "sdf",
+                "gjf",
+                "com",
+                "xyz",
+            ]
+        ):
+ 
+            valid_structure = True
+
+            status = xtb_opt_main(
+                f"{name}_{self.args.program.lower()}",
+                dup_data,
+                dup_data_idx,
+                self,
+                charge,
+                mult,
+                constraints_atoms,
+                constraints_dist,
+                constraints_angle,
+                constraints_dihedral,
+                'crest',
+                mol=mol
+            )
+
+        else:
+            name = name.replace("/", "\\").split("\\")[-1].split(".")[0]
+            self.csearch_file = self.csearch_folder.joinpath(
+                name + "_" + self.args.program.lower() + self.args.output
+            )
+            sdwriter_init = Chem.SDWriter(str(self.csearch_file))
+
+            valid_structure = filters(
+                mol, self.args.log, self.args.max_mol_wt
+            )
+            if valid_structure:
+                try:
+                    # the conformational search for RDKit
+                    status = self.summ_search(
+                        mol,
+                        name,
+                        sdwriter_init,
+                        dup_data,
+                        dup_data_idx,
+                        charge,
+                        mult,
+                        constraints_atoms,
+                        constraints_dist,
+                        constraints_angle,
+                        constraints_dihedral,
+                        complex_ts,
+                        coord_Map,
+                        alg_Map,
+                        mol_template,
+                    )
+                except (KeyboardInterrupt, SystemExit):
+                    raise
+
+        if status == -1 or not valid_structure:
+            error_message = "\nx  ERROR: The structure is not valid or no conformers were obtained from this SMILES string"
+            self.args.log.write(error_message)
+
+        # if self.args.program.lower() == "crest" and valid_structure:
+        #     shutil.rmtree(f"{self.csearch_folder}/../crest_xyz")
+
+        n_seconds = round(time.time() - start_time, 2)
+        dup_data.at[dup_data_idx, "CSEARCH time (seconds)"] = n_seconds
+
+        return dup_data
+
+    def summ_search(
+        self,
+        mol,
+        name,
+        sdwriter,
+        dup_data,
+        dup_data_idx,
+        charge,
+        mult,
+        constraints_atoms,
+        constraints_dist,
+        constraints_angle,
+        constraints_dihedral,
+        complex_ts,
+        coord_Map,
+        alg_Map,
+        mol_template
+    ):
+
+        """
+        Embeds, optimizes and filters RDKit conformers
+        """
+
+        # writes sdf for the first RDKit conformer generation
+        if not complex_ts:
+            status, rotmatches, ff, mol_crest = self.rdkit_to_sdf(
+                mol,
+                name,
+                dup_data,
+                dup_data_idx,
+                sdwriter,
+                charge,
+                mult,
+                coord_Map,
+                alg_Map,
+                mol_template
+            )
+            # this avoids memory issues when using Windows
+            try:
+                sdwriter.close()
+            except RuntimeError:
+                pass
+            # reads the initial SDF files from RDKit and uses dihedral scan if selected
+            if status not in [-1, 0]:
+                # getting the energy and mols after rotations
+                if self.args.program.lower() == "summ" and len(rotmatches) != 0:
+                    status = self.dihedral_filter_and_sdf(
+                        name, dup_data, dup_data_idx, coord_Map, alg_Map, mol_template, ff
+                    )
+        if self.args.program.lower() in ['crest']:
+            if not complex_ts:
+                # mol_crest is the RDKit-optimized mol object
+                rdmolfiles.MolToXYZFile(mol_crest, name + "_crest.xyz")
+            else:
+                # mol is the raw mol object (no optimization with RDKit to avoid problems when using
+                # noncovalent complexes and TSs)
+                rdmolfiles.MolToXYZFile(mol, name + "_crest.xyz")
+            status = xtb_opt_main(
+                    f"{name}_{self.args.program.lower()}",
+                    dup_data,
+                    dup_data_idx,
+                    self,
+                    charge,
+                    mult,
+                    constraints_atoms,
+                    constraints_dist,
+                    constraints_angle,
+                    constraints_dihedral,
+                    'crest',
+                    complex_ts=complex_ts,
+                    mol=mol # this is necessary for CREST calculations with constraints
+                )
+
+        return status
+
+    def dihedral_filter_and_sdf(
+        self, name, dup_data, dup_data_idx, coord_Map, alg_Map, mol_template, ff
+    ):
+        """
+        Filtering after dihedral scan to sdf
+        """
+
+        rotated_energy = []
+        # apply filters
+        with Chem.SDMolSupplier(str(self.csearch_file), removeHs=False) as rdmols:
+
+            if rdmols is None:
+                self.args.log.write("\nCould not open " + name + self.args.output)
+                self.args.log.finalize()
+                sys.exit()
+
+            for i, rd_mol_i in enumerate(rdmols):
+                if coord_Map is None and alg_Map is None and mol_template is None:
+                    energy = minimize_rdkit_energy(
+                        rd_mol_i, -1, self.args.log, ff, self.args.opt_steps_rdkit
+                    )
+                else:
+                    rd_mol_i, energy = realign_mol(
+                        rd_mol_i,
+                        -1,
+                        coord_Map,
+                        alg_Map,
+                        mol_template,
+                        self.args.opt_steps_rdkit,
+                    )
+                rotated_energy.append(energy)
+
+            rotated_cids = list(range(len(rdmols)))
+            sorted_rotated_cids = sorted(rotated_cids, key=lambda cid: rotated_energy[cid])
+
+            # filter based on energy window ewin_csearch
+            sortedcids_rotated = ewin_filter(
+                sorted_rotated_cids,
+                rotated_energy,
+                self.args,
+                dup_data,
+                dup_data_idx,
+                self.args.log,
+                "summ",
+                self.args.ewin_csearch,
+            )
+            # pre-filter based on energy only
+            selectedcids_initial_rotated = pre_E_filter(
+                sortedcids_rotated,
+                rotated_energy,
+                dup_data,
+                dup_data_idx,
+                self.args.log,
+                "summ",
+                self.args.initial_energy_threshold,
+            )
+            # filter based on energy and RMSD
+            selectedcids_rotated = RMSD_and_E_filter(
+                rdmols,
+                selectedcids_initial_rotated,
+                rotated_energy,
+                self.args,
+                dup_data,
+                dup_data_idx,
+                self.args.log,
+                "summ",
+            )
+            mol_select = []
+            for i, cid in enumerate(selectedcids_rotated):
+                mol_rd = Chem.RWMol(rdmols[cid])
+                mol_rd.SetProp("_Name", rdmols[cid].GetProp("_Name") + " " + str(i))
+                mol_rd.SetProp("Energy", str(rotated_energy[cid]))
+                if len(self.args.metal_atoms) >= 1:
+                    set_metal_atomic_number(
+                        mol_rd, self.args.metal_idx, self.args.metal_sym
+                    )
+                mol_select.append(mol_rd) 
+
+        # update SDF file            
+        os.remove(self.csearch_file)
+        sdwriter_rd = Chem.SDWriter(str(self.csearch_file))
+        for mol in mol_select:
+            sdwriter_rd.write(mol)
+        sdwriter_rd.close()
+        status = 1
+        return status
+
+    def auto_sampling(self, mol):
+        """
+        Detects automatically the initial number of conformers for the sampling
+        """
+
+        if len(self.args.metal_atoms) >= 1:
+            if len(self.args.metal_idx) > 0:
+                self.args.auto_sample = (
+                    self.args.auto_sample * 3 * len(self.args.metal_idx)
+                )  # this accounts for possible trans/cis isomers in metal complexes
+        auto_samples = 0
+        auto_samples += 3 * (Lipinski.NumRotatableBonds(mol))  # x3, for C3 rotations
+        auto_samples += 3 * (Lipinski.NHOHCount(mol))  # x3, for OH/NH rotations
+        auto_samples += 3 * (
+            Lipinski.NumSaturatedRings(mol)
+        )  # x3, for boat/chair/envelope confs
+        if auto_samples == 0:
+            auto_samples = self.args.auto_sample
+        else:
+            auto_samples = self.args.auto_sample * auto_samples
+        return auto_samples
+
+    def genConformer_r(
+        self,
+        mol,
+        conf,
+        i,
+        matches,
+        sdwriter,
+        name,
+        update_to_rdkit,
+        coord_Map,
+        alg_Map,
+        mol_template,
+    ):
+        """
+        If program = RDKit, this replaces iodine back to the metal (if needed) and writes the RDKit SDF files. With program = summ, this function optimizes rotamers
+        """
+
+        if i >= len(matches):  # base case, torsions should be set in conf
+            # setting the metal back instead of I
+            if len(self.args.metal_atoms) >= 1 and (
+                self.args.program.lower() in ["rdkit","crest"] or update_to_rdkit
+            ):
+                if coord_Map is None and alg_Map is None and mol_template is None:
+                    energy = minimize_rdkit_energy(
+                        mol,
+                        conf,
+                        self.args.log,
+                        self.args.ff,
+                        self.args.opt_steps_rdkit,
+                    )
+                else:
+                    mol, energy = realign_mol(
+                        mol,
+                        conf,
+                        coord_Map,
+                        alg_Map,
+                        mol_template,
+                        self.args.opt_steps_rdkit,
+                    )
+                mol.SetProp("Energy", str(energy))
+                set_metal_atomic_number(mol, self.args.metal_idx, self.args.metal_sym)
+            try:
+                sdwriter.write(mol, conf)
+            except (TypeError):
+                raise
+
+            # if CREST is used, this RDKit preoptimzed mol object will be employed to initializethe the trajectories
+            if self.args.program.lower() in ["crest"]:
+                return mol
+            else:
+                return 1
+
+        total = 0
+        deg = 0
+        while deg < 360.0:
+            rad = math.pi * deg / 180.0
+            rdMolTransforms.SetDihedralRad(
+                mol.GetConformer(conf), *matches[i], value=rad
+            )
+            mol.SetProp("_Name", name)
+            total += self.genConformer_r(
+                mol,
+                conf,
+                i + 1,
+                matches,
+                sdwriter,
+                name,
+                update_to_rdkit,
+                coord_Map,
+                alg_Map,
+                mol_template,
+            )
+            deg += self.args.degree
+
+        return total
+
+    def embed_conf(self, mol, initial_confs, coord_Map, alg_Map, mol_template):
+        """
+        Function to embed conformers
+        """
+
+        is_sdf_mol_or_mol2 = os.path.splitext(self.args.input)[1].lower() in [
+            ".sdf",
+            ".mol",
+            ".mol2",
+        ]
+
+        if is_sdf_mol_or_mol2:
+            Chem.AssignStereochemistryFrom3D(mol)
+
+        embed_kwargs = dict()
+        embed_kwargs["ignoreSmoothingFailures"] = True
+        embed_kwargs["randomSeed"] = self.args.seed
+        embed_kwargs["numThreads"] = 0
+
+        if (coord_Map, alg_Map, mol_template) != (None, None, None):
+            embed_kwargs["coordMap"] = coord_Map
+        cids = rdDistGeom.EmbedMultipleConfs(mol, initial_confs, **embed_kwargs)
+
+        if len(cids) <= 1 and initial_confs != 1:
+            self.args.log.write(f"\no  Normal RDKit embeding process failed, trying to generate conformers with random coordinates (with {str(initial_confs)} possibilities)")
+            embed_kwargs["useRandomCoords"] = True
+            embed_kwargs["boxSizeMult"] = 10.0
+            embed_kwargs["numZeroFail"] = 1000
+            embed_kwargs["numThreads"] = 1
+            cids = rdDistGeom.EmbedMultipleConfs(mol, initial_confs, **embed_kwargs)
+
+        if is_sdf_mol_or_mol2:
+            # preserving AssignStereochemistryFrom3D
+            for cid in cids:
+                Chem.AssignAtomChiralTagsFromStructure(mol, confId=cid)
+
+        return cids
+
+    def min_and_E_calc(self, mol, cids, coord_Map, alg_Map, mol_template, ff):
+        """
+        Minimization and E calculation with RDKit after embeding
+        """
+
+        cenergy, outmols = [], []
+
+        for _, conf in enumerate(cids):
+            if coord_Map is None and alg_Map is None and mol_template is None:
+                energy = minimize_rdkit_energy(
+                    mol, conf, self.args.log, ff, self.args.opt_steps_rdkit
+                )
+            else:  # id template realign before doing calculations
+                mol, energy = realign_mol(
+                    mol,
+                    conf,
+                    coord_Map,
+                    alg_Map,
+                    mol_template,
+                    self.args.opt_steps_rdkit,
+                )
+            cenergy.append(energy)
+            pmol = PropertyMol.PropertyMol(mol)
+            outmols.append(pmol)
+
+        return outmols, cenergy
+
+    def min_after_embed(
+        self,
+        mol,
+        cids,
+        name,
+        rotmatches,
+        dup_data,
+        dup_data_idx,
+        sdwriter,
+        update_to_rdkit,
+        coord_Map,
+        alg_Map,
+        mol_template,
+        charge,
+        mult,
+        ff,
+    ):
+        """
+        Minimizes, gets the energy and filters RDKit conformers after embeding
+        """
+
+        # gets optimized mol objects and energies
+        outmols, cenergy = self.min_and_E_calc(
+            mol, cids, coord_Map, alg_Map, mol_template, ff
+        )
+
+        # writing charges and multiplicity after RDKit
+        dup_data.at[dup_data_idx, "Mult"] = mult
+        dup_data.at[dup_data_idx, "Real charge"] = charge
+
+        for i, cid in enumerate(cids):
+            outmols[cid].SetProp("_Name", name + " " + str(i + 1))
+            outmols[cid].SetProp("Energy", str(cenergy[cid]))
+            outmols[cid].SetProp("Real charge", str(charge))
+            outmols[cid].SetProp("Mult", str(mult))
+
+        # sorts the energies
+        cids = list(range(len(outmols)))
+        sorted_all_cids = sorted(cids, key=lambda cid: cenergy[cid])
+
+        self.args.log.write("\no  Applying filters to initial conformers")
+
+        # filter based on energy window ewin_csearch
+        sortedcids_rdkit = ewin_filter(
+            sorted_all_cids,
+            cenergy,
+            self.args,
+            dup_data,
+            dup_data_idx,
+            self.args.log,
+            "rdkit",
+            self.args.ewin_csearch,
+        )
+
+        # pre-filter based on energy only
+        selectedcids_initial_rdkit = pre_E_filter(
+            sortedcids_rdkit,
+            cenergy,
+            dup_data,
+            dup_data_idx,
+            self.args.log,
+            "rdkit",
+            self.args.initial_energy_threshold,
+        )
+
+        # filter based on energy and RMSD
+        selectedcids_rdkit = RMSD_and_E_filter(
+            outmols,
+            selectedcids_initial_rdkit,
+            cenergy,
+            self.args,
+            dup_data,
+            dup_data_idx,
+            self.args.log,
+            "rdkit",
+        )
+
+        if self.args.program.lower() in ["summ", "rdkit", "crest"]:
+            # now exhaustively drive torsions of selected conformers
+            total = 0
+            for conf in selectedcids_rdkit:
+                if self.args.program.lower() == "summ" and not update_to_rdkit:
+                    sdwriter.write(outmols[conf], conf)
+                    for m in rotmatches:
+                        rdMolTransforms.SetDihedralDeg(
+                            outmols[conf].GetConformer(conf), *m, 180.0
+                        )
+                if self.args.program.lower() in ["summ", "rdkit"]:
+                    total += self.genConformer_r(
+                        outmols[conf],
+                        conf,
+                        0,
+                        rotmatches,
+                        sdwriter,
+                        outmols[conf].GetProp("_Name"),
+                        update_to_rdkit,
+                        coord_Map,
+                        alg_Map,
+                        mol_template,
+                    )
+                elif self.args.program.lower() in ["crest"]:
+                    mol = self.genConformer_r(
+                        outmols[conf],
+                        conf,
+                        0,
+                        rotmatches,
+                        sdwriter,
+                        outmols[conf].GetProp("_Name"),
+                        update_to_rdkit,
+                        coord_Map,
+                        alg_Map,
+                        mol_template,
+                    )
+                    break
+
+            status = 1
+
+        if self.args.program.lower() == "summ":
+            dup_data.at[dup_data_idx, "summ-conformers"] = total
+
+        if self.args.program.lower() == "fullmonte":
+            status = generating_conformations_fullmonte(
+                name,
+                self.args,
+                rotmatches,
+                selectedcids_rdkit,
+                outmols,
+                sdwriter,
+                dup_data,
+                dup_data_idx,
+                coord_Map,
+                alg_Map,
+                mol_template,
+                ff,
+            )
+            # removes the rdkit file
+            os.remove(name + "_" + "rdkit" + self.args.output)
+
+        return status, mol
+
+    def rdkit_to_sdf(
+        self,
+        mol,
+        name,
+        dup_data,
+        dup_data_idx,
+        sdwriter,
+        charge,
+        mult,
+        coord_Map,
+        alg_Map,
+        mol_template
+    ):
+
+        """
+        Conversion from RDKit to SDF
+        """
+
+        Chem.SanitizeMol(mol)
+        mol = Chem.AddHs(mol)
+        mol.SetProp("_Name", name)
+
+        # detects and applies auto-detection of initial number of conformers
+        if self.args.program.lower() in ['crest']:
+            # CREST only uses the most stable conformer from RDKit,
+            # and initial_confs can be low to speed up the process
+            initial_confs = self.args.auto_sample
+        elif self.args.sample == "auto":
+            initial_confs = int(self.auto_sampling(mol))
+        else:
+            initial_confs = int(self.args.sample)
+
+        dup_data.at[dup_data_idx, "Molecule"] = name
+        update_to_rdkit = False
+
+        rotmatches = getDihedralMatches(mol, self.args.heavyonly)
+
+        if len(rotmatches) > self.args.max_torsions and self.args.max_torsions > 0:
+            self.args.log.write(f"\nx  Too many torsions ({len(rotmatches)}). Skipping {name + self.args.output}")
+        elif self.args.program.lower() == "summ" and len(rotmatches) == 0:
+            update_to_rdkit = True
+            self.args.log.write("\nx  No rotatable dihedral found. Updating to CSEARCH to RDKit, writing to SUMM SDF")
+        elif self.args.program.lower() == "fullmonte" and len(rotmatches) == 0:
+            update_to_rdkit = True
+            self.args.log.write("\nx  No rotatable dihedral found. Updating to CSEARCH to RDKit, writing to FULLMONTE SDF")
+
+        ff = self.args.ff
+        dup_data.at[dup_data_idx, "RDKit-Initial-samples"] = initial_confs
+        if self.args.program.lower() == "rdkit":
+            rotmatches = []
+        cids = self.embed_conf(mol, initial_confs, coord_Map, alg_Map, mol_template)
+
+        # energy minimize all to get more realistic results
+        # identify the atoms and decide Force Field
+        for atom in mol.GetAtoms():
+            if atom.GetAtomicNum() > 36 and self.args.ff == "MMFF":  # up to Kr for MMFF, if not the code will use UFF
+                self.args.log.write(f"\nx  {self.args.ff} is not compatible with the molecule, changing to UFF")
+                ff = "UFF"
+
+        try:
+            status,mol_crest = self.min_after_embed(
+                mol,
+                cids,
+                name,
+                rotmatches,
+                dup_data,
+                dup_data_idx,
+                sdwriter,
+                update_to_rdkit,
+                coord_Map,
+                alg_Map,
+                mol_template,
+                charge,
+                mult,
+                ff,
+            )
+        except IndexError:
+            status = -1
+            mol_crest = None
+
+        sdwriter.close()
+
+        return status, rotmatches, ff, mol_crest