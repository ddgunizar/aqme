"""
Parameters
----------

   files : list of str, default=''
      Filenames of QM output files to analyze. If *.log (or other strings that are not lists such as *.out) are specified, the program will look for all the log files in the working directory through glob.glob(*.log)
   w_dir_main : str, default=os.getcwd()
      Working directory
   fullcheck : bool, default=True
      Perform an analysis to detect whether the calculations were done homogeneously (i.e. same level of theory, solvent, grid size, etc)
   varfile : str, default=None
      Option to parse the variables using a yaml file (specify the filename)
   ifreq_cutoff : float, default=0.0
      Cut off for to consider whether a frequency is imaginary (absolute of the specified value is used)
   amplitude_ifreq : float, default=0.2
      Amplitude used to displace the imaginary frequencies to fix
   freq_conv : str, default=None
      If a string is defined, it will remove calculations that converged during optimization but did not convergence in the subsequent frequency calculation. Options: opt keyword as string (i.e. 'opt=(calcfc,maxstep=5)'). If readfc is specified in the string, the chk option must be included as well.
   s2_threshold : float, default=10.0
      Cut off for spin contamination during analysis in % of the expected value (i.e. multiplicity 3 has an the expected <S**2> of 2.0, if s2_threshold = 10, the <S**2> value is allowed to be 2.0 +- 0.2). Set s2_threshold = 0 to deactivate this option.
   dup_threshold : float, default=0.0001
      Energy (in hartree) used as the energy difference in E, H and G to detect duplicates
   isom_type : str, default=None
      Check for isomerization from the initial input file to the resulting output files. It requires the extension of the initial input files (i.e. isom_type='com' or 'gjf') and the folder of the input files must be added in the isom_inputs option
   isom_inputs : str, default=os.getcwd()
      Folder containing the initial input files to check for isomerization
   vdwfrac : float, default=0.50
      Fraction of the summed VDW radii that constitutes a bond between two atoms in the isomerization filter
   covfrac : float, default=1.10
      Fraction of the summed covalent radii that constitutes a bond between two atoms in the isomerization filter

.. note:: 
   New input files are generated through the QPREP module and, therefore, all 
   QPREP arguments can be used when calling QCORR and will overwrite default 
   options. For example, if the user specifies qm_input='wb97xd/def2svp', 
   all the new input files generated to fix issues will contain this keywords 
   line. See examples in the 'Example_workflows' folder for more information.

"""
######################################################.
#        This file stores the QCORR class            #
######################################################.

import os
import sys
import glob
import time
import pandas as pd
import json
import subprocess
import numpy as np

try:
    import cclib
except ModuleNotFoundError:
    print(
        "x  cclib is not installed! You can install the program with 'conda install -c conda-forge cclib' or 'pip install cclib'"
    )
    sys.exit()
from pathlib import Path
from aqme.utils import (
    move_file,
    QM_coords,
    get_info_input,
    load_variables,
    read_file,
    cclib_atoms_coords,
)
from aqme.qcorr_utils import (
    detect_linear,
    check_isomerization,
    full_check,
    get_json_data,
)
from aqme.qprep import qprep


class qcorr:
    """
<<<<<<< HEAD
    Class used to generate QM input files from QM output files (Currently 
    only gaussian and Orca are supported). It includes generation of SP 
    input files as well as fixing error terminations or removing imaginary 
    frequencies. 
    For further detail on the currently accepted keyword arguments (kwargs) 
    please look at the Parameters section (in the module documentation).
=======
    Class containing all the functions from the QCORR module.

    Parameters
    ----------
    kwargs : argument class
        Specify any arguments from the QCORR module (for a complete list of variables, visit the AQME documentation)
>>>>>>> e555b4db
    """

    def __init__(self, **kwargs):

        # load default and user-specified variables
        self.args = load_variables(kwargs, "qcorr")

        # QCORR analysis
        self.qcorr_processing()

        # this is added to avoid path problems in jupyter notebooks
        os.chdir(self.args.initial_dir)

    def qcorr_processing(self):
        """
        General function of the QCORR module that:

        1. Analyzes the QM output files and moves output files with normal termination and no extra imaginary frequencies to the same folder
        2. Generates input files to fix errors and extra imaginary frequencies
        3. Generates input files with new keywords line(s) from the normally terminated files from point 1 (i.e. single-point energy corrections)
        """

        start_time_overall = time.time()

        # generate some data
        file_terms = {
            "finished": 0,
            "sp_calcs": 0,
            "extra_imag_freq": 0,
            "ts_no_imag_freq": 0,
            "freq_no_conv": 0,
            "spin_contaminated": 0,
            "duplicate_calc": 0,
            "atom_error": 0,
            "scf_error": 0,
            "no_data": 0,
            "linear_mol_wrong": 0,
            "not_specified": 0,
            "geom_rules_qcorr": 0,
            "isomerized": 0,
        }

        duplicate_data = {
            "File": [],
            "Energies": [],
            "Enthalpies": [],
            "Gibbs": [],
            "RO_constant": [],
        }

        self.args.log.write(f"o  Analyzing output files in {self.args.w_dir_main}\n")
        os.chdir(self.args.w_dir_main)
        # analyze files
        for file in sorted(self.args.files):
            # get initial cclib data and termination/error types and discard calcs with no data
            file_name = os.path.basename(file).split(".")[0]
            termination, errortype, cclib_data, outlines = self.cclib_init(
                file, file_name
            )
            if errortype in ["no_data", "atomicbasiserror"]:
                file_terms, _ = self.organize_outputs(
                    file, termination, errortype, file_terms
                )
                if errortype == "atomicbasiserror":
                    os.remove(file_name + ".json")
                    self.args.log.write(
                        f"{os.path.basename(file)}: Termination = {termination}, Error type = {errortype}"
                    )
                continue

            # check for duplicates and fix wrong number of freqs in normally terminated calculations and
            elif termination == "normal":
                (
                    atom_types,
                    cartesians,
                    duplicate_data,
                    errortype,
                    cclib_data,
                    dup_off,
                ) = self.analyze_normal(
                    duplicate_data, errortype, cclib_data, file_name
                )

            # fix calcs that did not terminated normally

            elif termination != "normal":
                atom_types, cartesians, cclib_data = self.analyze_abnormal(
                    errortype, cclib_data, outlines
                )

            # check for isomerization
            if self.args.isom_type is not None:
                errortype = self.analyze_isom(file, cartesians, atom_types, errortype)

            # move initial QM input files (if the files are placed in the same folder as the output files)
            if (
                os.path.exists(f"{self.args.w_dir_main}/{file_name}.com")
                and self.args.round_num == 1
            ):
                move_file(
                    self.args.w_dir_main.joinpath("inputs/"),
                    self.args.w_dir_main,
                    f"{file_name}.com",
                )

            # create input files through QPREP to fix the errors (some errors require user intervention)
            if errortype not in [
                "ts_no_imag_freq",
                "isomerization",
                "duplicate_calc",
                "spin_contaminated",
                "none",
                "sp_calc",
            ]:
                self.qcorr_fixing(cclib_data, file, atom_types, cartesians)

            # This part places the calculations and json files in different folders depending on the type of termination
            if errortype == "duplicate_calc":
                self.args.log.write(
                    f"{os.path.basename(file)}: Termination = {termination}, Error type = {errortype}, Duplicate of = {dup_off}"
                )
            else:
                self.args.log.write(
                    f"{os.path.basename(file)}: Termination = {termination}, Error type = {errortype}"
                )

            file_terms, destination = self.organize_outputs(
                file, termination, errortype, file_terms
            )

            if errortype in ["none", "sp_calc"]:
                destination_json = destination.joinpath("json_files/")
                move_file(destination_json, self.args.w_dir_main, file_name + ".json")
            else:
                os.remove(file_name + ".json")

            # write information about the QCORR analysis in a csv
            csv_qcorr = self.write_qcorr_csv(file_terms)

        # performs a full analysis to ensure that the calcs were run with the same parameters
        if self.args.fullcheck == "False":
            self.args.fullcheck = False
        elif self.args.fullcheck == "True":
            self.args.fullcheck = True
        if self.args.fullcheck:
            df_qcorr = pd.read_csv(csv_qcorr)
            if df_qcorr["Normal termination"][0] > 0:
                json_files = glob.glob(f"{destination_json}/*.json")
                full_check(
                    w_dir_main=destination_json,
                    destination_fullcheck=destination_json,
                    files=json_files,
                    log=self.args.log,
                )
            else:
                self.args.log.write(
                    "\nx  No normal terminations with no errors to run the full check analysis"
                )

        elapsed_time = round(time.time() - start_time_overall, 2)
        self.args.log.write(f"\n Time QCORR: {elapsed_time} seconds\n")
        self.args.log.finalize()

        # NOT needed as already created in initial_dir
        # move dat and csv file containing the QCORR information if this is a sequential QCORR analysis
        # if self.args.resume_qcorr:
        #     destination_data = self.args.w_dir_main.joinpath("../../../")
        #     move_file(
        #         destination_data,
        #         self.args.w_dir_main,
        #         f"QCORR-run_{self.args.round_num}.dat",
        #     )
        #     move_file(
        #         destination_data,
        #         self.args.w_dir_main,
        #         f"QCORR-run_{self.args.round_num}-stats.csv",
        #     )

    # include geom filters (ongoing work)

    # 			if len(self.args.geom_rules) >= 1:
    # 				passing_rules = True
    # 				valid_mol_gen = True
    # 				self.args.log.write("  ----- geom_rules filter(s) will be applied to the output file -----\n")
    # 				try:
    # 					format_file = file.split('.')[1]
    # 					mol = output_to_mol(file,format_file)
    # 					print_error_geom_rules=False
    # 					if ob_compat and rdkit_compat:
    # 						passing_rules = geom_rules_output(mol,self.args,self.args.log,file,print_error_geom_rules)
    # 						if not passing_rules:
    # 							errortype = 'fail_geom_rules'
    # 					os.remove(file.split('.')[0]+'.mol')
    # 				except AttributeError:
    # 					valid_mol_gen = False
    # 					os.remove(file.split('.')[0]+'.mol')
    # 					self.args.log.write("The file could not be converted into a mol object, geom_rules filter(s) will be disabled\n")

    def cclib_init(self, file, file_name):
        """
        Determine termination and error types (initial determination), create json files
        with cclib and load the data in the cclib json files
        """

        # cclib generation of json files with ccwrite
        termination, errortype, cclib_data = self.json_gen(file, file_name)
        outlines = []

        if errortype == "no_data":
            return termination, errortype, None, None

        # calculations with 1 atom
        if cclib_data["properties"]["number of atoms"] == 1:
            cclib_data["vibrations"] = {"frequencies": [], "displacement": []}
            if not "energy" in cclib_data["properties"]:
                termination = "other"
                errortype = "not_specified"
            elif not "free energy" in cclib_data["properties"]["energy"]:
                errortype = "sp_calc"

        # general errors
        elif "vibrations" not in cclib_data:
            termination = "other"
            errortype = "not_specified"
            if "optimization" in cclib_data:
                # if the optimization finished, only a freq job is required
                if (
                    "done" in cclib_data["optimization"]
                    and cclib_data["optimization"]["done"]
                ):
                    errortype = "no_freq"

            # use very short reversed loop to find basis set incompatibilities and SCF errors
            outlines = read_file(os.getcwd(), self.args.w_dir_main, file)
            for i in reversed(range(len(outlines) - 15, len(outlines))):
                if (
                    outlines[i].find("Normal termination") > -1
                    and errortype != "no_freq"
                ):
                    termination = "normal"
                    errortype = "sp_calc"
                    cclib_data["metadata"][
                        "ground or transition state"
                    ] = "SP calculation"
                    break
                elif (
                    outlines[i - 1].find("Atomic number out of range") > -1
                    or outlines[i - 1].find("basis sets are only available") > -1
                ):
                    errortype = "atomicbasiserror"
                    break
                elif outlines[i].find("SCF Error") > -1:
                    errortype = "SCFerror"
                    break

        # normal terminations
        if "vibrations" in cclib_data or errortype == "sp_calc":
            # spin contamination analysis using user-defined thresholds
            if "S2 after annihilation" in cclib_data["properties"]:
                unpaired_e = cclib_data["properties"]["multiplicity"] - 1
                # this first part accounts for singlet diradicals (threshold is 10% of the spin before annihilation)
                if unpaired_e == 0:
                    if (
                        float(cclib_data["properties"]["S2 after annihilation"])
                        > abs(float(self.args.s2_threshold) / 100)
                        * cclib_data["properties"]["S2 before annihilation"]
                    ):
                        errortype = "spin_contaminated"
                else:
                    spin = unpaired_e * 0.5
                    s2_expected_value = spin * (spin + 1)
                    spin_diff = abs(
                        float(cclib_data["properties"]["S2 after annihilation"])
                        - s2_expected_value
                    )
                    if (
                        spin_diff
                        > abs(float(self.args.s2_threshold) / 100) * s2_expected_value
                    ):
                        errortype = "spin_contaminated"

        return termination, errortype, cclib_data, outlines

    def analyze_normal(self, duplicate_data, errortype, cclib_data, file_name):
        """
        Analyze errors from normally terminated calculations
        """
        atom_types, cartesians = cclib_atoms_coords(cclib_data)
        dup_off = None
        if errortype == "none":
            # in eV, converted to hartree using the conversion factor from cclib
            E_dup = cclib_data["properties"]["energy"]["total"]
            E_dup = cclib.parser.utils.convertor(E_dup, "eV", "hartree")
            # in hartree
            try:
                H_dup = cclib_data["properties"]["enthalpy"]
                G_dup = cclib_data["properties"]["energy"]["free energy"]
            except (AttributeError, KeyError):
                if cclib_data["properties"]["number of atoms"] == 1:
                    if cclib_data["metadata"]["keywords line"].find("freq") == -1:
                        errortype = "sp_calc"
                        cclib_data["metadata"][
                            "ground or transition state"
                        ] = "SP calculation"
                    H_dup = E_dup
                    G_dup = E_dup
            try:
                ro_dup = cclib_data["properties"]["rotational"]["rotational constants"]
                if len(ro_dup) != 3:
                    ro_dup = None
            except:
                ro_dup = None

            # detects if this calculation is a duplicate
            for i, _ in enumerate(duplicate_data["Energies"]):
                E_diff = abs(E_dup - duplicate_data["Energies"][i])
                H_diff = abs(H_dup - duplicate_data["Enthalpies"][i])
                G_diff = abs(G_dup - duplicate_data["Gibbs"][i])
                if (ro_dup is not None) and (
                    duplicate_data["RO_constant"][i] is not None
                ):
                    ro_diff = np.linalg.norm(
                        np.array(ro_dup) - np.array(duplicate_data["RO_constant"][i])
                    )
                if max([E_diff, H_diff, G_diff]) < abs(float(self.args.dup_threshold)):
                    if (ro_dup is not None) and (ro_diff < self.args.ro_threshold):
                        errortype = "duplicate_calc"
                        dup_off = duplicate_data["File"][i]

        if errortype == "none":
            duplicate_data["File"].append(file_name)
            duplicate_data["Energies"].append(E_dup)
            duplicate_data["Enthalpies"].append(H_dup)
            duplicate_data["Gibbs"].append(G_dup)
            duplicate_data["RO_constant"].append(ro_dup)

            initial_ifreqs = 0
            for freq in cclib_data["vibrations"]["frequencies"]:
                if float(freq) < 0 and abs(float(freq)) > abs(
                    float(self.args.ifreq_cutoff)
                ):
                    initial_ifreqs += 1

            # exclude TS imag frequency
            if (
                cclib_data["metadata"]["ground or transition state"]
                == "transition_state"
            ):
                initial_ifreqs -= 1

            # gives new coordinates by displacing the normal mode(s) of the negative freq(s)
            if initial_ifreqs > 0:
                errortype = "extra_imag_freq"

            elif initial_ifreqs < 0:
                errortype = "ts_no_imag_freq"

            if len(atom_types) in [3, 4]:
                errortype = detect_linear(errortype, atom_types, cclib_data)

            # detects no convergence issues during freq calcs
            if self.args.freq_conv is not None:
                if (
                    errortype == "none"
                    and cclib_data["optimization"]["times converged"] == 1
                ):
                    errortype = "freq_no_conv"

        if errortype in ["extra_imag_freq", "freq_no_conv", "linear_mol_wrong"]:
            if errortype == "extra_imag_freq":
                cartesians = self.fix_imag_freqs(cclib_data, cartesians)

            # in case no previous OPT was done (only works if it's not a TS)
            opt_found = False
            for keyword in cclib_data["metadata"]["keywords line"].split():
                if keyword.lower().startswith("opt"):
                    opt_found = True

            if not opt_found:
                cclib_data["metadata"]["keywords line"] += " opt"

            if errortype == "freq_no_conv":
                # adjust the keywords so only FREQ is calculated
                new_keywords_line = ""
                for keyword in cclib_data["metadata"]["keywords line"].split():
                    if keyword.lower().startswith("opt"):
                        keyword = self.args.freq_conv
                        if (
                            cclib_data["metadata"]["ground or transition state"]
                            == "transition_state"
                        ):
                            keyword = keyword.replace("=(", "=(ts,noeigen,")
                    new_keywords_line += keyword
                    new_keywords_line += " "
                cclib_data["metadata"]["keywords line"] = new_keywords_line

            elif errortype == "linear_mol_wrong":
                cclib_data["metadata"]["keywords line"] += " symmetry=(PG=Cinfv)"

        return atom_types, cartesians, duplicate_data, errortype, cclib_data, dup_off

    def analyze_abnormal(self, errortype, cclib_data, outlines):
        """
        Analyze errors from calculations that did not finish normally
        """
        # for calcs with finished OPT but no freqs, adjust the keywords so only FREQ is calculated
        if errortype == "no_freq":
            new_keywords_line = ""
            for keyword in cclib_data["metadata"]["keywords line"].split():
                if keyword.lower().startswith("opt"):
                    keyword = ""
                else:
                    new_keywords_line += keyword
                    new_keywords_line += " "
            cclib_data["metadata"]["keywords line"] = new_keywords_line
            atom_types, cartesians = cclib_atoms_coords(cclib_data)
        else:
            # help to fix SCF convergence errors
            if errortype == "SCFerror":
                if (
                    cclib_data["metadata"]["keywords line"].find(" scf=xqc") > -1
                    or cclib_data["metadata"]["keywords line"].find(" scf=qc") > -1
                ):
                    new_keywords_line = ""
                    for keyword in cclib_data["metadata"]["keywords line"].split():
                        if keyword == "scf=xqc":
                            keyword = "scf=qc"
                        new_keywords_line += keyword
                        new_keywords_line += " "
                    cclib_data["metadata"]["keywords line"] = new_keywords_line

                else:
                    cclib_data["metadata"]["keywords line"] += " scf=xqc"

            if errortype in ["not_specified", "SCFerror"]:
                if "geometric values" in cclib_data["optimization"]:
                    RMS_forces = [
                        row[1] for row in cclib_data["optimization"]["geometric values"]
                    ]
                    # cclib uses None when the values are corrupted in the output files, replace None for a large number
                    RMS_forces = [10000 if val is None else val for val in RMS_forces]
                    min_RMS = RMS_forces.index(min(RMS_forces))
                else:
                    # for optimizations that fail in the first step
                    min_RMS = 0

                atom_types, cartesians = QM_coords(
                    outlines,
                    min_RMS,
                    cclib_data["properties"]["number of atoms"],
                    "gaussian",
                    cclib_data["metadata"]["keywords line"],
                )

        return atom_types, cartesians, cclib_data

    def analyze_isom(self, file, cartesians, atom_types, errortype):
        """
        Check if the initial structure isomerized during QM geometry optimization
        """

        isomerized = False
        isom_valid = True
        init_csv = pd.DataFrame()
        try:
            os.chdir(self.args.isom_inputs)
        except FileNotFoundError:
            self.args.log.write("x  The PATH specified in isom_inputs doesn't exist!")
            isom_valid = False

        if not isom_valid:
            os.chdir(self.args.initial_dir)
            self.args.log.finalize()
            sys.exit()

        try:
            atoms_com, coords_com, atoms_and_coords = [], [], []
            if len(self.args.isom_type.split(".")) == 1:
                atoms_and_coords, _, _ = get_info_input(
                    f'{file.split(".")[0]}.{self.args.isom_type}'
                )

            elif self.args.isom_type.split(".")[1] != "csv":
                init_csv = pd.read_csv(self.args.isom_type)

            for line in atoms_and_coords:
                atoms_com.append(line.split()[0])
                coords_com.append(
                    [
                        float(line.split()[1]),
                        float(line.split()[2]),
                        float(line.split()[3]),
                    ]
                )

            isom_data = {
                "Coords input": coords_com,
                "Coords output": cartesians,
                "Atoms input": atoms_com,
                "Atoms output": atom_types,
                "VdW radii fraction": self.args.vdwfrac,
                "Covalent radii fraction": self.args.covfrac,
                "Initial csv": init_csv,
            }

            isomerized = check_isomerization(isom_data, file)

        except FileNotFoundError:
            self.args.log.write(
                f"x  No com file were found for {os.path.basename(file)}, the check_geom test will be disabled for this calculation"
            )

        if isomerized:
            errortype = "isomerization"

        os.chdir(self.args.w_dir_main)

        return errortype

    def qcorr_fixing(self, cclib_data, file, atom_types, cartesians):
        """
        Create com files for resubmission with the suggested protocols to correct the errors
        """

        # user-defined keywords line, mem and nprocs overwrites previously used parameters
        if self.args.qm_input != "":
            cclib_data["metadata"]["keywords line"] = self.args.qm_input

        if self.args.mem != "16GB":
            cclib_data["metadata"]["memory"] = self.args.mem
        elif "memory" not in cclib_data["metadata"]:
            cclib_data["metadata"]["memory"] = "16GB"

        if self.args.nprocs != 8:
            cclib_data["metadata"]["processors"] = self.args.nprocs
        elif "processors" not in cclib_data["metadata"]:
            cclib_data["metadata"]["processors"] = 8

        if self.args.resume_qcorr:
            destination_fix = Path(
                f"{self.args.w_dir_main}/../../run_{self.args.round_num}/fixed_QM_inputs"
            )
        else:
            destination_fix = Path(
                f"{self.args.w_dir_main}/failed/run_{self.args.round_num}/fixed_QM_inputs"
            )

        if cclib_data["metadata"]["QM program"].lower().find("gaussian") > -1:
            program = "gaussian"
        elif cclib_data["metadata"]["QM program"].lower().find("orca") > -1:
            program = "orca"

        if program in ["gaussian", "orca"]:
            qprep(
                destination=destination_fix,
                w_dir_main=self.args.w_dir_main,
                files=os.path.basename(file),
                charge=cclib_data["properties"]["charge"],
                mult=cclib_data["properties"]["multiplicity"],
                program=program,
                atom_types=atom_types,
                cartesians=cartesians,
                verbose=False,
                qm_input=cclib_data["metadata"]["keywords line"],
                mem=cclib_data["metadata"]["memory"],
                nprocs=cclib_data["metadata"]["processors"],
                chk=self.args.chk,
                qm_end=self.args.qm_end,
                bs_gen=self.args.bs_gen,
                bs_nogen=self.args.bs_nogen,
                gen_atoms=self.args.gen_atoms,
                create_dat=False,
            )
        else:
            self.args.log.write(
                f"x  Couldn't create an input file to fix {os.path.basename(file)} (compatible programs: Gaussian and ORCA)\n"
            )

    def json_gen(self, file, file_name):
        """
        Create a json file with cclib and load a dictionary
        """

        termination, errortype = "normal", "none"

        command_run_1 = ["ccwrite", "json", file]
        subprocess.run(command_run_1, capture_output=True)

        cclib_data = {}
        try:
            with open(file_name + ".json") as json_file:
                cclib_data = json.load(json_file)
        except FileNotFoundError:
            termination = "other"
            errortype = "no_data"

        # add parameters that might be missing from cclib (depends on the version)
        if not hasattr(cclib_data, "metadata") and errortype != "no_data":
            cclib_data = get_json_data(self, file, cclib_data)

        # this is just a "dirty hack" until cclib is updated to be compatible for print mini in ORCA
        if hasattr(cclib_data, "metadata"):
            if cclib_data["metadata"]["QM program"].lower().find("orca") > -1:
                if "final single point energy" in cclib_data["properties"]["energy"]:
                    termination, errortype = "normal", "none"

        if errortype == "no_data":
            self.args.log.write(
                f"x  Potential cclib compatibility problem or no data found for file {file_name} (Termination = {termination}, Error type = {errortype})"
            )

        return termination, errortype, cclib_data

    def fix_imag_freqs(self, cclib_data, cartesians):
        """
        Fixes undersired (extra) imaginary frequencies from QM calculations. This function multiplies the imaginary normal mode vectors by the selected amplitude (0.2 is the default amplitude in the pyQRC script from GitHub, user: bobbypaton).	By default, all the extra imaginary modes are used (i.e. in calculations with three	extra imaginary frequencies, all the three modes will be used to displace the atoms). This can be tuned with the --ifreq_cutoff option (i.e. only use freqs lower than -50 cm-1).

        Parameters
        ----------
        cclib_data : cclib object
            Variables parsed with cclib
        cartesians : list of lists
            List of lists containing the molecular coordinates as floats

        Returns
        -------
        cartesians : list of lists
            New set of cartesian coordinates generated after displacing the original
            coordinates along the normal modes of the corresponding imaginary frequencies
        """

        shift = []

        # could get rid of atomic units here, if zpe_rat definition is changed
        for mode, _ in enumerate(cclib_data["vibrations"]["frequencies"]):
            # moves along all imaginary freqs (ignoring the TS imag freq, assumed to be the most negative freq)
            if (
                mode == 0
                and cclib_data["metadata"]["ground or transition state"]
                == "transition_state"
            ):
                shift.append(0.0)
            else:
                if cclib_data["vibrations"]["frequencies"][mode] < 0.0:
                    shift.append(float(self.args.amplitude_ifreq))
                else:
                    shift.append(0.0)

            # The starting geometry is displaced along each normal mode according to the random shift
            for atom in range(0, cclib_data["properties"]["number of atoms"]):
                for coord in range(0, 3):
                    cartesians[atom][coord] = (
                        cartesians[atom][coord]
                        + cclib_data["vibrations"]["displacement"][mode][atom][coord]
                        * shift[mode]
                    )

        return cartesians

    def organize_outputs(self, file, termination, errortype, file_terms):
        """
        1. Moves the QM output files to their corresponding folders after the analysis.
        2. Keeps track of the number of calculations with the different types of terminations and error types

        Parameters
        ----------
        file : str
            Output file
        termination : string
            Type of termination of the QM output file (i.e. normal, error, unfinished)
        errortype : string
            Type of error type of the QM output file (i.e. None, not_specified, extra_imag_freq, etc)
        file_terms : dict
            Keeps track of the number of calculations for each termination and error type

        Returns
        -------
        file_terms : dict
            Keeps track of the number of calculations for each termination and error type
        """

        if self.args.resume_qcorr:
            destination_error = self.args.w_dir_main.joinpath(
                f"../../run_{self.args.round_num}/"
            )
            destination_normal = self.args.w_dir_main.joinpath("../../../success/")
        else:
            destination_error = self.args.w_dir_main.joinpath(
                f"failed/run_{self.args.round_num}/"
            )
            destination_normal = self.args.w_dir_main.joinpath("success/")

        if errortype == "none" and termination == "normal":
            destination = destination_normal
            file_terms["finished"] += 1

        elif errortype == "sp_calc" and termination == "normal":
            destination = destination_normal.joinpath("SP_calcs/")
            file_terms["sp_calcs"] += 1

        elif errortype == "extra_imag_freq":
            destination = destination_error.joinpath("extra_imag_freq/")
            file_terms["extra_imag_freq"] += 1

        elif errortype == "ts_no_imag_freq":
            destination = destination_error.joinpath("ts_no_imag_freq/")
            file_terms["ts_no_imag_freq"] += 1

        elif errortype == "spin_contaminated":
            destination = destination_error.joinpath("spin_contaminated/")
            file_terms["spin_contaminated"] += 1

        elif errortype == "duplicate_calc":
            destination = destination_error.joinpath("duplicates/")
            file_terms["duplicate_calc"] += 1

        elif errortype == "atomicbasiserror":
            destination = destination_error.joinpath("error/basis_set_error/")
            file_terms["atom_error"] += 1

        elif errortype == "SCFerror":
            destination = destination_error.joinpath("error/scf_error/")
            file_terms["scf_error"] += 1

        elif errortype == "no_data":
            destination = destination_error.joinpath("error/no_data/")
            file_terms["no_data"] += 1

        elif errortype == "fail_geom_rules":
            destination = destination_error.joinpath("geom_rules_filter/")
            file_terms["geom_rules_qcorr"] += 1

        elif errortype == "isomerization":
            destination = destination_error.joinpath("isomerization/")
            file_terms["isomerized"] += 1

        elif errortype == "freq_no_conv":
            destination = destination_error.joinpath("freq_no_conv/")
            file_terms["freq_no_conv"] += 1

        elif errortype == "linear_mol_wrong":
            destination = destination_error.joinpath("linear_mol_wrong/")
            file_terms["linear_mol_wrong"] += 1

        else:
            destination = destination_error.joinpath("error/not_specified_error/")
            file_terms["not_specified"] += 1

        move_file(destination, self.args.w_dir_main, os.path.basename(file))

        return file_terms, destination

    def write_qcorr_csv(self, file_terms):
        """
        Write information about the QCORR analysis in a csv
        """

        ana_data = pd.DataFrame()
        ana_data.at[0, "Total files"] = len(self.args.files)
        ana_data.at[0, "Normal termination"] = file_terms["finished"]
        ana_data.at[0, "Single-point calcs"] = file_terms["sp_calcs"]
        ana_data.at[0, "Extra imag. freq."] = file_terms["extra_imag_freq"]
        ana_data.at[0, "TS with no imag. freq."] = file_terms["ts_no_imag_freq"]
        ana_data.at[0, "Freq not converged"] = file_terms["freq_no_conv"]
        ana_data.at[0, "Linear mol with wrong n of freqs"] = file_terms[
            "linear_mol_wrong"
        ]
        ana_data.at[0, "SCF error"] = file_terms["scf_error"]
        ana_data.at[0, "No data"] = file_terms["no_data"]
        ana_data.at[0, "Basis set error"] = file_terms["atom_error"]
        ana_data.at[0, "Other errors"] = file_terms["not_specified"]
        if float(self.args.s2_threshold) > 0.0:
            ana_data.at[0, "Spin contamination"] = file_terms["spin_contaminated"]
        ana_data.at[0, "Duplicates"] = file_terms["duplicate_calc"]
        if len(self.args.geom_rules) >= 1:
            ana_data.at[0, "geom_rules filter"] = file_terms["geom_rules_qcorr"]
        if self.args.isom_type is not None:
            ana_data.at[0, "Isomerization"] = file_terms["isomerized"]
        path_as_str = self.args.initial_dir.as_posix()
        csv_qcorr = path_as_str + f"/QCORR-run_{self.args.round_num}-stats.csv"
        ana_data.to_csv(csv_qcorr, index=False)

        return csv_qcorr
<|MERGE_RESOLUTION|>--- conflicted
+++ resolved
@@ -1,877 +1,868 @@
-"""
-Parameters
-----------
-
-   files : list of str, default=''
-      Filenames of QM output files to analyze. If *.log (or other strings that are not lists such as *.out) are specified, the program will look for all the log files in the working directory through glob.glob(*.log)
-   w_dir_main : str, default=os.getcwd()
-      Working directory
-   fullcheck : bool, default=True
-      Perform an analysis to detect whether the calculations were done homogeneously (i.e. same level of theory, solvent, grid size, etc)
-   varfile : str, default=None
-      Option to parse the variables using a yaml file (specify the filename)
-   ifreq_cutoff : float, default=0.0
-      Cut off for to consider whether a frequency is imaginary (absolute of the specified value is used)
-   amplitude_ifreq : float, default=0.2
-      Amplitude used to displace the imaginary frequencies to fix
-   freq_conv : str, default=None
-      If a string is defined, it will remove calculations that converged during optimization but did not convergence in the subsequent frequency calculation. Options: opt keyword as string (i.e. 'opt=(calcfc,maxstep=5)'). If readfc is specified in the string, the chk option must be included as well.
-   s2_threshold : float, default=10.0
-      Cut off for spin contamination during analysis in % of the expected value (i.e. multiplicity 3 has an the expected <S**2> of 2.0, if s2_threshold = 10, the <S**2> value is allowed to be 2.0 +- 0.2). Set s2_threshold = 0 to deactivate this option.
-   dup_threshold : float, default=0.0001
-      Energy (in hartree) used as the energy difference in E, H and G to detect duplicates
-   isom_type : str, default=None
-      Check for isomerization from the initial input file to the resulting output files. It requires the extension of the initial input files (i.e. isom_type='com' or 'gjf') and the folder of the input files must be added in the isom_inputs option
-   isom_inputs : str, default=os.getcwd()
-      Folder containing the initial input files to check for isomerization
-   vdwfrac : float, default=0.50
-      Fraction of the summed VDW radii that constitutes a bond between two atoms in the isomerization filter
-   covfrac : float, default=1.10
-      Fraction of the summed covalent radii that constitutes a bond between two atoms in the isomerization filter
-
-.. note:: 
-   New input files are generated through the QPREP module and, therefore, all 
-   QPREP arguments can be used when calling QCORR and will overwrite default 
-   options. For example, if the user specifies qm_input='wb97xd/def2svp', 
-   all the new input files generated to fix issues will contain this keywords 
-   line. See examples in the 'Example_workflows' folder for more information.
-
-"""
-######################################################.
-#        This file stores the QCORR class            #
-######################################################.
-
-import os
-import sys
-import glob
-import time
-import pandas as pd
-import json
-import subprocess
-import numpy as np
-
-try:
-    import cclib
-except ModuleNotFoundError:
-    print(
-        "x  cclib is not installed! You can install the program with 'conda install -c conda-forge cclib' or 'pip install cclib'"
-    )
-    sys.exit()
-from pathlib import Path
-from aqme.utils import (
-    move_file,
-    QM_coords,
-    get_info_input,
-    load_variables,
-    read_file,
-    cclib_atoms_coords,
-)
-from aqme.qcorr_utils import (
-    detect_linear,
-    check_isomerization,
-    full_check,
-    get_json_data,
-)
-from aqme.qprep import qprep
-
-
-class qcorr:
-    """
-<<<<<<< HEAD
-    Class used to generate QM input files from QM output files (Currently 
-    only gaussian and Orca are supported). It includes generation of SP 
-    input files as well as fixing error terminations or removing imaginary 
-    frequencies. 
-    For further detail on the currently accepted keyword arguments (kwargs) 
-    please look at the Parameters section (in the module documentation).
-=======
-    Class containing all the functions from the QCORR module.
-
-    Parameters
-    ----------
-    kwargs : argument class
-        Specify any arguments from the QCORR module (for a complete list of variables, visit the AQME documentation)
->>>>>>> e555b4db
-    """
-
-    def __init__(self, **kwargs):
-
-        # load default and user-specified variables
-        self.args = load_variables(kwargs, "qcorr")
-
-        # QCORR analysis
-        self.qcorr_processing()
-
-        # this is added to avoid path problems in jupyter notebooks
-        os.chdir(self.args.initial_dir)
-
-    def qcorr_processing(self):
-        """
-        General function of the QCORR module that:
-
-        1. Analyzes the QM output files and moves output files with normal termination and no extra imaginary frequencies to the same folder
-        2. Generates input files to fix errors and extra imaginary frequencies
-        3. Generates input files with new keywords line(s) from the normally terminated files from point 1 (i.e. single-point energy corrections)
-        """
-
-        start_time_overall = time.time()
-
-        # generate some data
-        file_terms = {
-            "finished": 0,
-            "sp_calcs": 0,
-            "extra_imag_freq": 0,
-            "ts_no_imag_freq": 0,
-            "freq_no_conv": 0,
-            "spin_contaminated": 0,
-            "duplicate_calc": 0,
-            "atom_error": 0,
-            "scf_error": 0,
-            "no_data": 0,
-            "linear_mol_wrong": 0,
-            "not_specified": 0,
-            "geom_rules_qcorr": 0,
-            "isomerized": 0,
-        }
-
-        duplicate_data = {
-            "File": [],
-            "Energies": [],
-            "Enthalpies": [],
-            "Gibbs": [],
-            "RO_constant": [],
-        }
-
-        self.args.log.write(f"o  Analyzing output files in {self.args.w_dir_main}\n")
-        os.chdir(self.args.w_dir_main)
-        # analyze files
-        for file in sorted(self.args.files):
-            # get initial cclib data and termination/error types and discard calcs with no data
-            file_name = os.path.basename(file).split(".")[0]
-            termination, errortype, cclib_data, outlines = self.cclib_init(
-                file, file_name
-            )
-            if errortype in ["no_data", "atomicbasiserror"]:
-                file_terms, _ = self.organize_outputs(
-                    file, termination, errortype, file_terms
-                )
-                if errortype == "atomicbasiserror":
-                    os.remove(file_name + ".json")
-                    self.args.log.write(
-                        f"{os.path.basename(file)}: Termination = {termination}, Error type = {errortype}"
-                    )
-                continue
-
-            # check for duplicates and fix wrong number of freqs in normally terminated calculations and
-            elif termination == "normal":
-                (
-                    atom_types,
-                    cartesians,
-                    duplicate_data,
-                    errortype,
-                    cclib_data,
-                    dup_off,
-                ) = self.analyze_normal(
-                    duplicate_data, errortype, cclib_data, file_name
-                )
-
-            # fix calcs that did not terminated normally
-
-            elif termination != "normal":
-                atom_types, cartesians, cclib_data = self.analyze_abnormal(
-                    errortype, cclib_data, outlines
-                )
-
-            # check for isomerization
-            if self.args.isom_type is not None:
-                errortype = self.analyze_isom(file, cartesians, atom_types, errortype)
-
-            # move initial QM input files (if the files are placed in the same folder as the output files)
-            if (
-                os.path.exists(f"{self.args.w_dir_main}/{file_name}.com")
-                and self.args.round_num == 1
-            ):
-                move_file(
-                    self.args.w_dir_main.joinpath("inputs/"),
-                    self.args.w_dir_main,
-                    f"{file_name}.com",
-                )
-
-            # create input files through QPREP to fix the errors (some errors require user intervention)
-            if errortype not in [
-                "ts_no_imag_freq",
-                "isomerization",
-                "duplicate_calc",
-                "spin_contaminated",
-                "none",
-                "sp_calc",
-            ]:
-                self.qcorr_fixing(cclib_data, file, atom_types, cartesians)
-
-            # This part places the calculations and json files in different folders depending on the type of termination
-            if errortype == "duplicate_calc":
-                self.args.log.write(
-                    f"{os.path.basename(file)}: Termination = {termination}, Error type = {errortype}, Duplicate of = {dup_off}"
-                )
-            else:
-                self.args.log.write(
-                    f"{os.path.basename(file)}: Termination = {termination}, Error type = {errortype}"
-                )
-
-            file_terms, destination = self.organize_outputs(
-                file, termination, errortype, file_terms
-            )
-
-            if errortype in ["none", "sp_calc"]:
-                destination_json = destination.joinpath("json_files/")
-                move_file(destination_json, self.args.w_dir_main, file_name + ".json")
-            else:
-                os.remove(file_name + ".json")
-
-            # write information about the QCORR analysis in a csv
-            csv_qcorr = self.write_qcorr_csv(file_terms)
-
-        # performs a full analysis to ensure that the calcs were run with the same parameters
-        if self.args.fullcheck == "False":
-            self.args.fullcheck = False
-        elif self.args.fullcheck == "True":
-            self.args.fullcheck = True
-        if self.args.fullcheck:
-            df_qcorr = pd.read_csv(csv_qcorr)
-            if df_qcorr["Normal termination"][0] > 0:
-                json_files = glob.glob(f"{destination_json}/*.json")
-                full_check(
-                    w_dir_main=destination_json,
-                    destination_fullcheck=destination_json,
-                    files=json_files,
-                    log=self.args.log,
-                )
-            else:
-                self.args.log.write(
-                    "\nx  No normal terminations with no errors to run the full check analysis"
-                )
-
-        elapsed_time = round(time.time() - start_time_overall, 2)
-        self.args.log.write(f"\n Time QCORR: {elapsed_time} seconds\n")
-        self.args.log.finalize()
-
-        # NOT needed as already created in initial_dir
-        # move dat and csv file containing the QCORR information if this is a sequential QCORR analysis
-        # if self.args.resume_qcorr:
-        #     destination_data = self.args.w_dir_main.joinpath("../../../")
-        #     move_file(
-        #         destination_data,
-        #         self.args.w_dir_main,
-        #         f"QCORR-run_{self.args.round_num}.dat",
-        #     )
-        #     move_file(
-        #         destination_data,
-        #         self.args.w_dir_main,
-        #         f"QCORR-run_{self.args.round_num}-stats.csv",
-        #     )
-
-    # include geom filters (ongoing work)
-
-    # 			if len(self.args.geom_rules) >= 1:
-    # 				passing_rules = True
-    # 				valid_mol_gen = True
-    # 				self.args.log.write("  ----- geom_rules filter(s) will be applied to the output file -----\n")
-    # 				try:
-    # 					format_file = file.split('.')[1]
-    # 					mol = output_to_mol(file,format_file)
-    # 					print_error_geom_rules=False
-    # 					if ob_compat and rdkit_compat:
-    # 						passing_rules = geom_rules_output(mol,self.args,self.args.log,file,print_error_geom_rules)
-    # 						if not passing_rules:
-    # 							errortype = 'fail_geom_rules'
-    # 					os.remove(file.split('.')[0]+'.mol')
-    # 				except AttributeError:
-    # 					valid_mol_gen = False
-    # 					os.remove(file.split('.')[0]+'.mol')
-    # 					self.args.log.write("The file could not be converted into a mol object, geom_rules filter(s) will be disabled\n")
-
-    def cclib_init(self, file, file_name):
-        """
-        Determine termination and error types (initial determination), create json files
-        with cclib and load the data in the cclib json files
-        """
-
-        # cclib generation of json files with ccwrite
-        termination, errortype, cclib_data = self.json_gen(file, file_name)
-        outlines = []
-
-        if errortype == "no_data":
-            return termination, errortype, None, None
-
-        # calculations with 1 atom
-        if cclib_data["properties"]["number of atoms"] == 1:
-            cclib_data["vibrations"] = {"frequencies": [], "displacement": []}
-            if not "energy" in cclib_data["properties"]:
-                termination = "other"
-                errortype = "not_specified"
-            elif not "free energy" in cclib_data["properties"]["energy"]:
-                errortype = "sp_calc"
-
-        # general errors
-        elif "vibrations" not in cclib_data:
-            termination = "other"
-            errortype = "not_specified"
-            if "optimization" in cclib_data:
-                # if the optimization finished, only a freq job is required
-                if (
-                    "done" in cclib_data["optimization"]
-                    and cclib_data["optimization"]["done"]
-                ):
-                    errortype = "no_freq"
-
-            # use very short reversed loop to find basis set incompatibilities and SCF errors
-            outlines = read_file(os.getcwd(), self.args.w_dir_main, file)
-            for i in reversed(range(len(outlines) - 15, len(outlines))):
-                if (
-                    outlines[i].find("Normal termination") > -1
-                    and errortype != "no_freq"
-                ):
-                    termination = "normal"
-                    errortype = "sp_calc"
-                    cclib_data["metadata"][
-                        "ground or transition state"
-                    ] = "SP calculation"
-                    break
-                elif (
-                    outlines[i - 1].find("Atomic number out of range") > -1
-                    or outlines[i - 1].find("basis sets are only available") > -1
-                ):
-                    errortype = "atomicbasiserror"
-                    break
-                elif outlines[i].find("SCF Error") > -1:
-                    errortype = "SCFerror"
-                    break
-
-        # normal terminations
-        if "vibrations" in cclib_data or errortype == "sp_calc":
-            # spin contamination analysis using user-defined thresholds
-            if "S2 after annihilation" in cclib_data["properties"]:
-                unpaired_e = cclib_data["properties"]["multiplicity"] - 1
-                # this first part accounts for singlet diradicals (threshold is 10% of the spin before annihilation)
-                if unpaired_e == 0:
-                    if (
-                        float(cclib_data["properties"]["S2 after annihilation"])
-                        > abs(float(self.args.s2_threshold) / 100)
-                        * cclib_data["properties"]["S2 before annihilation"]
-                    ):
-                        errortype = "spin_contaminated"
-                else:
-                    spin = unpaired_e * 0.5
-                    s2_expected_value = spin * (spin + 1)
-                    spin_diff = abs(
-                        float(cclib_data["properties"]["S2 after annihilation"])
-                        - s2_expected_value
-                    )
-                    if (
-                        spin_diff
-                        > abs(float(self.args.s2_threshold) / 100) * s2_expected_value
-                    ):
-                        errortype = "spin_contaminated"
-
-        return termination, errortype, cclib_data, outlines
-
-    def analyze_normal(self, duplicate_data, errortype, cclib_data, file_name):
-        """
-        Analyze errors from normally terminated calculations
-        """
-        atom_types, cartesians = cclib_atoms_coords(cclib_data)
-        dup_off = None
-        if errortype == "none":
-            # in eV, converted to hartree using the conversion factor from cclib
-            E_dup = cclib_data["properties"]["energy"]["total"]
-            E_dup = cclib.parser.utils.convertor(E_dup, "eV", "hartree")
-            # in hartree
-            try:
-                H_dup = cclib_data["properties"]["enthalpy"]
-                G_dup = cclib_data["properties"]["energy"]["free energy"]
-            except (AttributeError, KeyError):
-                if cclib_data["properties"]["number of atoms"] == 1:
-                    if cclib_data["metadata"]["keywords line"].find("freq") == -1:
-                        errortype = "sp_calc"
-                        cclib_data["metadata"][
-                            "ground or transition state"
-                        ] = "SP calculation"
-                    H_dup = E_dup
-                    G_dup = E_dup
-            try:
-                ro_dup = cclib_data["properties"]["rotational"]["rotational constants"]
-                if len(ro_dup) != 3:
-                    ro_dup = None
-            except:
-                ro_dup = None
-
-            # detects if this calculation is a duplicate
-            for i, _ in enumerate(duplicate_data["Energies"]):
-                E_diff = abs(E_dup - duplicate_data["Energies"][i])
-                H_diff = abs(H_dup - duplicate_data["Enthalpies"][i])
-                G_diff = abs(G_dup - duplicate_data["Gibbs"][i])
-                if (ro_dup is not None) and (
-                    duplicate_data["RO_constant"][i] is not None
-                ):
-                    ro_diff = np.linalg.norm(
-                        np.array(ro_dup) - np.array(duplicate_data["RO_constant"][i])
-                    )
-                if max([E_diff, H_diff, G_diff]) < abs(float(self.args.dup_threshold)):
-                    if (ro_dup is not None) and (ro_diff < self.args.ro_threshold):
-                        errortype = "duplicate_calc"
-                        dup_off = duplicate_data["File"][i]
-
-        if errortype == "none":
-            duplicate_data["File"].append(file_name)
-            duplicate_data["Energies"].append(E_dup)
-            duplicate_data["Enthalpies"].append(H_dup)
-            duplicate_data["Gibbs"].append(G_dup)
-            duplicate_data["RO_constant"].append(ro_dup)
-
-            initial_ifreqs = 0
-            for freq in cclib_data["vibrations"]["frequencies"]:
-                if float(freq) < 0 and abs(float(freq)) > abs(
-                    float(self.args.ifreq_cutoff)
-                ):
-                    initial_ifreqs += 1
-
-            # exclude TS imag frequency
-            if (
-                cclib_data["metadata"]["ground or transition state"]
-                == "transition_state"
-            ):
-                initial_ifreqs -= 1
-
-            # gives new coordinates by displacing the normal mode(s) of the negative freq(s)
-            if initial_ifreqs > 0:
-                errortype = "extra_imag_freq"
-
-            elif initial_ifreqs < 0:
-                errortype = "ts_no_imag_freq"
-
-            if len(atom_types) in [3, 4]:
-                errortype = detect_linear(errortype, atom_types, cclib_data)
-
-            # detects no convergence issues during freq calcs
-            if self.args.freq_conv is not None:
-                if (
-                    errortype == "none"
-                    and cclib_data["optimization"]["times converged"] == 1
-                ):
-                    errortype = "freq_no_conv"
-
-        if errortype in ["extra_imag_freq", "freq_no_conv", "linear_mol_wrong"]:
-            if errortype == "extra_imag_freq":
-                cartesians = self.fix_imag_freqs(cclib_data, cartesians)
-
-            # in case no previous OPT was done (only works if it's not a TS)
-            opt_found = False
-            for keyword in cclib_data["metadata"]["keywords line"].split():
-                if keyword.lower().startswith("opt"):
-                    opt_found = True
-
-            if not opt_found:
-                cclib_data["metadata"]["keywords line"] += " opt"
-
-            if errortype == "freq_no_conv":
-                # adjust the keywords so only FREQ is calculated
-                new_keywords_line = ""
-                for keyword in cclib_data["metadata"]["keywords line"].split():
-                    if keyword.lower().startswith("opt"):
-                        keyword = self.args.freq_conv
-                        if (
-                            cclib_data["metadata"]["ground or transition state"]
-                            == "transition_state"
-                        ):
-                            keyword = keyword.replace("=(", "=(ts,noeigen,")
-                    new_keywords_line += keyword
-                    new_keywords_line += " "
-                cclib_data["metadata"]["keywords line"] = new_keywords_line
-
-            elif errortype == "linear_mol_wrong":
-                cclib_data["metadata"]["keywords line"] += " symmetry=(PG=Cinfv)"
-
-        return atom_types, cartesians, duplicate_data, errortype, cclib_data, dup_off
-
-    def analyze_abnormal(self, errortype, cclib_data, outlines):
-        """
-        Analyze errors from calculations that did not finish normally
-        """
-        # for calcs with finished OPT but no freqs, adjust the keywords so only FREQ is calculated
-        if errortype == "no_freq":
-            new_keywords_line = ""
-            for keyword in cclib_data["metadata"]["keywords line"].split():
-                if keyword.lower().startswith("opt"):
-                    keyword = ""
-                else:
-                    new_keywords_line += keyword
-                    new_keywords_line += " "
-            cclib_data["metadata"]["keywords line"] = new_keywords_line
-            atom_types, cartesians = cclib_atoms_coords(cclib_data)
-        else:
-            # help to fix SCF convergence errors
-            if errortype == "SCFerror":
-                if (
-                    cclib_data["metadata"]["keywords line"].find(" scf=xqc") > -1
-                    or cclib_data["metadata"]["keywords line"].find(" scf=qc") > -1
-                ):
-                    new_keywords_line = ""
-                    for keyword in cclib_data["metadata"]["keywords line"].split():
-                        if keyword == "scf=xqc":
-                            keyword = "scf=qc"
-                        new_keywords_line += keyword
-                        new_keywords_line += " "
-                    cclib_data["metadata"]["keywords line"] = new_keywords_line
-
-                else:
-                    cclib_data["metadata"]["keywords line"] += " scf=xqc"
-
-            if errortype in ["not_specified", "SCFerror"]:
-                if "geometric values" in cclib_data["optimization"]:
-                    RMS_forces = [
-                        row[1] for row in cclib_data["optimization"]["geometric values"]
-                    ]
-                    # cclib uses None when the values are corrupted in the output files, replace None for a large number
-                    RMS_forces = [10000 if val is None else val for val in RMS_forces]
-                    min_RMS = RMS_forces.index(min(RMS_forces))
-                else:
-                    # for optimizations that fail in the first step
-                    min_RMS = 0
-
-                atom_types, cartesians = QM_coords(
-                    outlines,
-                    min_RMS,
-                    cclib_data["properties"]["number of atoms"],
-                    "gaussian",
-                    cclib_data["metadata"]["keywords line"],
-                )
-
-        return atom_types, cartesians, cclib_data
-
-    def analyze_isom(self, file, cartesians, atom_types, errortype):
-        """
-        Check if the initial structure isomerized during QM geometry optimization
-        """
-
-        isomerized = False
-        isom_valid = True
-        init_csv = pd.DataFrame()
-        try:
-            os.chdir(self.args.isom_inputs)
-        except FileNotFoundError:
-            self.args.log.write("x  The PATH specified in isom_inputs doesn't exist!")
-            isom_valid = False
-
-        if not isom_valid:
-            os.chdir(self.args.initial_dir)
-            self.args.log.finalize()
-            sys.exit()
-
-        try:
-            atoms_com, coords_com, atoms_and_coords = [], [], []
-            if len(self.args.isom_type.split(".")) == 1:
-                atoms_and_coords, _, _ = get_info_input(
-                    f'{file.split(".")[0]}.{self.args.isom_type}'
-                )
-
-            elif self.args.isom_type.split(".")[1] != "csv":
-                init_csv = pd.read_csv(self.args.isom_type)
-
-            for line in atoms_and_coords:
-                atoms_com.append(line.split()[0])
-                coords_com.append(
-                    [
-                        float(line.split()[1]),
-                        float(line.split()[2]),
-                        float(line.split()[3]),
-                    ]
-                )
-
-            isom_data = {
-                "Coords input": coords_com,
-                "Coords output": cartesians,
-                "Atoms input": atoms_com,
-                "Atoms output": atom_types,
-                "VdW radii fraction": self.args.vdwfrac,
-                "Covalent radii fraction": self.args.covfrac,
-                "Initial csv": init_csv,
-            }
-
-            isomerized = check_isomerization(isom_data, file)
-
-        except FileNotFoundError:
-            self.args.log.write(
-                f"x  No com file were found for {os.path.basename(file)}, the check_geom test will be disabled for this calculation"
-            )
-
-        if isomerized:
-            errortype = "isomerization"
-
-        os.chdir(self.args.w_dir_main)
-
-        return errortype
-
-    def qcorr_fixing(self, cclib_data, file, atom_types, cartesians):
-        """
-        Create com files for resubmission with the suggested protocols to correct the errors
-        """
-
-        # user-defined keywords line, mem and nprocs overwrites previously used parameters
-        if self.args.qm_input != "":
-            cclib_data["metadata"]["keywords line"] = self.args.qm_input
-
-        if self.args.mem != "16GB":
-            cclib_data["metadata"]["memory"] = self.args.mem
-        elif "memory" not in cclib_data["metadata"]:
-            cclib_data["metadata"]["memory"] = "16GB"
-
-        if self.args.nprocs != 8:
-            cclib_data["metadata"]["processors"] = self.args.nprocs
-        elif "processors" not in cclib_data["metadata"]:
-            cclib_data["metadata"]["processors"] = 8
-
-        if self.args.resume_qcorr:
-            destination_fix = Path(
-                f"{self.args.w_dir_main}/../../run_{self.args.round_num}/fixed_QM_inputs"
-            )
-        else:
-            destination_fix = Path(
-                f"{self.args.w_dir_main}/failed/run_{self.args.round_num}/fixed_QM_inputs"
-            )
-
-        if cclib_data["metadata"]["QM program"].lower().find("gaussian") > -1:
-            program = "gaussian"
-        elif cclib_data["metadata"]["QM program"].lower().find("orca") > -1:
-            program = "orca"
-
-        if program in ["gaussian", "orca"]:
-            qprep(
-                destination=destination_fix,
-                w_dir_main=self.args.w_dir_main,
-                files=os.path.basename(file),
-                charge=cclib_data["properties"]["charge"],
-                mult=cclib_data["properties"]["multiplicity"],
-                program=program,
-                atom_types=atom_types,
-                cartesians=cartesians,
-                verbose=False,
-                qm_input=cclib_data["metadata"]["keywords line"],
-                mem=cclib_data["metadata"]["memory"],
-                nprocs=cclib_data["metadata"]["processors"],
-                chk=self.args.chk,
-                qm_end=self.args.qm_end,
-                bs_gen=self.args.bs_gen,
-                bs_nogen=self.args.bs_nogen,
-                gen_atoms=self.args.gen_atoms,
-                create_dat=False,
-            )
-        else:
-            self.args.log.write(
-                f"x  Couldn't create an input file to fix {os.path.basename(file)} (compatible programs: Gaussian and ORCA)\n"
-            )
-
-    def json_gen(self, file, file_name):
-        """
-        Create a json file with cclib and load a dictionary
-        """
-
-        termination, errortype = "normal", "none"
-
-        command_run_1 = ["ccwrite", "json", file]
-        subprocess.run(command_run_1, capture_output=True)
-
-        cclib_data = {}
-        try:
-            with open(file_name + ".json") as json_file:
-                cclib_data = json.load(json_file)
-        except FileNotFoundError:
-            termination = "other"
-            errortype = "no_data"
-
-        # add parameters that might be missing from cclib (depends on the version)
-        if not hasattr(cclib_data, "metadata") and errortype != "no_data":
-            cclib_data = get_json_data(self, file, cclib_data)
-
-        # this is just a "dirty hack" until cclib is updated to be compatible for print mini in ORCA
-        if hasattr(cclib_data, "metadata"):
-            if cclib_data["metadata"]["QM program"].lower().find("orca") > -1:
-                if "final single point energy" in cclib_data["properties"]["energy"]:
-                    termination, errortype = "normal", "none"
-
-        if errortype == "no_data":
-            self.args.log.write(
-                f"x  Potential cclib compatibility problem or no data found for file {file_name} (Termination = {termination}, Error type = {errortype})"
-            )
-
-        return termination, errortype, cclib_data
-
-    def fix_imag_freqs(self, cclib_data, cartesians):
-        """
-        Fixes undersired (extra) imaginary frequencies from QM calculations. This function multiplies the imaginary normal mode vectors by the selected amplitude (0.2 is the default amplitude in the pyQRC script from GitHub, user: bobbypaton).	By default, all the extra imaginary modes are used (i.e. in calculations with three	extra imaginary frequencies, all the three modes will be used to displace the atoms). This can be tuned with the --ifreq_cutoff option (i.e. only use freqs lower than -50 cm-1).
-
-        Parameters
-        ----------
-        cclib_data : cclib object
-            Variables parsed with cclib
-        cartesians : list of lists
-            List of lists containing the molecular coordinates as floats
-
-        Returns
-        -------
-        cartesians : list of lists
-            New set of cartesian coordinates generated after displacing the original
-            coordinates along the normal modes of the corresponding imaginary frequencies
-        """
-
-        shift = []
-
-        # could get rid of atomic units here, if zpe_rat definition is changed
-        for mode, _ in enumerate(cclib_data["vibrations"]["frequencies"]):
-            # moves along all imaginary freqs (ignoring the TS imag freq, assumed to be the most negative freq)
-            if (
-                mode == 0
-                and cclib_data["metadata"]["ground or transition state"]
-                == "transition_state"
-            ):
-                shift.append(0.0)
-            else:
-                if cclib_data["vibrations"]["frequencies"][mode] < 0.0:
-                    shift.append(float(self.args.amplitude_ifreq))
-                else:
-                    shift.append(0.0)
-
-            # The starting geometry is displaced along each normal mode according to the random shift
-            for atom in range(0, cclib_data["properties"]["number of atoms"]):
-                for coord in range(0, 3):
-                    cartesians[atom][coord] = (
-                        cartesians[atom][coord]
-                        + cclib_data["vibrations"]["displacement"][mode][atom][coord]
-                        * shift[mode]
-                    )
-
-        return cartesians
-
-    def organize_outputs(self, file, termination, errortype, file_terms):
-        """
-        1. Moves the QM output files to their corresponding folders after the analysis.
-        2. Keeps track of the number of calculations with the different types of terminations and error types
-
-        Parameters
-        ----------
-        file : str
-            Output file
-        termination : string
-            Type of termination of the QM output file (i.e. normal, error, unfinished)
-        errortype : string
-            Type of error type of the QM output file (i.e. None, not_specified, extra_imag_freq, etc)
-        file_terms : dict
-            Keeps track of the number of calculations for each termination and error type
-
-        Returns
-        -------
-        file_terms : dict
-            Keeps track of the number of calculations for each termination and error type
-        """
-
-        if self.args.resume_qcorr:
-            destination_error = self.args.w_dir_main.joinpath(
-                f"../../run_{self.args.round_num}/"
-            )
-            destination_normal = self.args.w_dir_main.joinpath("../../../success/")
-        else:
-            destination_error = self.args.w_dir_main.joinpath(
-                f"failed/run_{self.args.round_num}/"
-            )
-            destination_normal = self.args.w_dir_main.joinpath("success/")
-
-        if errortype == "none" and termination == "normal":
-            destination = destination_normal
-            file_terms["finished"] += 1
-
-        elif errortype == "sp_calc" and termination == "normal":
-            destination = destination_normal.joinpath("SP_calcs/")
-            file_terms["sp_calcs"] += 1
-
-        elif errortype == "extra_imag_freq":
-            destination = destination_error.joinpath("extra_imag_freq/")
-            file_terms["extra_imag_freq"] += 1
-
-        elif errortype == "ts_no_imag_freq":
-            destination = destination_error.joinpath("ts_no_imag_freq/")
-            file_terms["ts_no_imag_freq"] += 1
-
-        elif errortype == "spin_contaminated":
-            destination = destination_error.joinpath("spin_contaminated/")
-            file_terms["spin_contaminated"] += 1
-
-        elif errortype == "duplicate_calc":
-            destination = destination_error.joinpath("duplicates/")
-            file_terms["duplicate_calc"] += 1
-
-        elif errortype == "atomicbasiserror":
-            destination = destination_error.joinpath("error/basis_set_error/")
-            file_terms["atom_error"] += 1
-
-        elif errortype == "SCFerror":
-            destination = destination_error.joinpath("error/scf_error/")
-            file_terms["scf_error"] += 1
-
-        elif errortype == "no_data":
-            destination = destination_error.joinpath("error/no_data/")
-            file_terms["no_data"] += 1
-
-        elif errortype == "fail_geom_rules":
-            destination = destination_error.joinpath("geom_rules_filter/")
-            file_terms["geom_rules_qcorr"] += 1
-
-        elif errortype == "isomerization":
-            destination = destination_error.joinpath("isomerization/")
-            file_terms["isomerized"] += 1
-
-        elif errortype == "freq_no_conv":
-            destination = destination_error.joinpath("freq_no_conv/")
-            file_terms["freq_no_conv"] += 1
-
-        elif errortype == "linear_mol_wrong":
-            destination = destination_error.joinpath("linear_mol_wrong/")
-            file_terms["linear_mol_wrong"] += 1
-
-        else:
-            destination = destination_error.joinpath("error/not_specified_error/")
-            file_terms["not_specified"] += 1
-
-        move_file(destination, self.args.w_dir_main, os.path.basename(file))
-
-        return file_terms, destination
-
-    def write_qcorr_csv(self, file_terms):
-        """
-        Write information about the QCORR analysis in a csv
-        """
-
-        ana_data = pd.DataFrame()
-        ana_data.at[0, "Total files"] = len(self.args.files)
-        ana_data.at[0, "Normal termination"] = file_terms["finished"]
-        ana_data.at[0, "Single-point calcs"] = file_terms["sp_calcs"]
-        ana_data.at[0, "Extra imag. freq."] = file_terms["extra_imag_freq"]
-        ana_data.at[0, "TS with no imag. freq."] = file_terms["ts_no_imag_freq"]
-        ana_data.at[0, "Freq not converged"] = file_terms["freq_no_conv"]
-        ana_data.at[0, "Linear mol with wrong n of freqs"] = file_terms[
-            "linear_mol_wrong"
-        ]
-        ana_data.at[0, "SCF error"] = file_terms["scf_error"]
-        ana_data.at[0, "No data"] = file_terms["no_data"]
-        ana_data.at[0, "Basis set error"] = file_terms["atom_error"]
-        ana_data.at[0, "Other errors"] = file_terms["not_specified"]
-        if float(self.args.s2_threshold) > 0.0:
-            ana_data.at[0, "Spin contamination"] = file_terms["spin_contaminated"]
-        ana_data.at[0, "Duplicates"] = file_terms["duplicate_calc"]
-        if len(self.args.geom_rules) >= 1:
-            ana_data.at[0, "geom_rules filter"] = file_terms["geom_rules_qcorr"]
-        if self.args.isom_type is not None:
-            ana_data.at[0, "Isomerization"] = file_terms["isomerized"]
-        path_as_str = self.args.initial_dir.as_posix()
-        csv_qcorr = path_as_str + f"/QCORR-run_{self.args.round_num}-stats.csv"
-        ana_data.to_csv(csv_qcorr, index=False)
-
-        return csv_qcorr
+"""
+Parameters
+----------
+
+   files : list of str, default=''
+      Filenames of QM output files to analyze. If *.log (or other strings that are not lists such as *.out) are specified, the program will look for all the log files in the working directory through glob.glob(*.log)
+   w_dir_main : str, default=os.getcwd()
+      Working directory
+   fullcheck : bool, default=True
+      Perform an analysis to detect whether the calculations were done homogeneously (i.e. same level of theory, solvent, grid size, etc)
+   varfile : str, default=None
+      Option to parse the variables using a yaml file (specify the filename)
+   ifreq_cutoff : float, default=0.0
+      Cut off for to consider whether a frequency is imaginary (absolute of the specified value is used)
+   amplitude_ifreq : float, default=0.2
+      Amplitude used to displace the imaginary frequencies to fix
+   freq_conv : str, default=None
+      If a string is defined, it will remove calculations that converged during optimization but did not convergence in the subsequent frequency calculation. Options: opt keyword as string (i.e. 'opt=(calcfc,maxstep=5)'). If readfc is specified in the string, the chk option must be included as well.
+   s2_threshold : float, default=10.0
+      Cut off for spin contamination during analysis in % of the expected value (i.e. multiplicity 3 has an the expected <S**2> of 2.0, if s2_threshold = 10, the <S**2> value is allowed to be 2.0 +- 0.2). Set s2_threshold = 0 to deactivate this option.
+   dup_threshold : float, default=0.0001
+      Energy (in hartree) used as the energy difference in E, H and G to detect duplicates
+   isom_type : str, default=None
+      Check for isomerization from the initial input file to the resulting output files. It requires the extension of the initial input files (i.e. isom_type='com' or 'gjf') and the folder of the input files must be added in the isom_inputs option
+   isom_inputs : str, default=os.getcwd()
+      Folder containing the initial input files to check for isomerization
+   vdwfrac : float, default=0.50
+      Fraction of the summed VDW radii that constitutes a bond between two atoms in the isomerization filter
+   covfrac : float, default=1.10
+      Fraction of the summed covalent radii that constitutes a bond between two atoms in the isomerization filter
+
+.. note:: 
+   New input files are generated through the QPREP module and, therefore, all 
+   QPREP arguments can be used when calling QCORR and will overwrite default 
+   options. For example, if the user specifies qm_input='wb97xd/def2svp', 
+   all the new input files generated to fix issues will contain this keywords 
+   line. See examples in the 'Example_workflows' folder for more information.
+
+"""
+######################################################.
+#        This file stores the QCORR class            #
+######################################################.
+
+import os
+import sys
+import glob
+import time
+import pandas as pd
+import json
+import subprocess
+import numpy as np
+
+try:
+    import cclib
+except ModuleNotFoundError:
+    print(
+        "x  cclib is not installed! You can install the program with 'conda install -c conda-forge cclib' or 'pip install cclib'"
+    )
+    sys.exit()
+from pathlib import Path
+from aqme.utils import (
+    move_file,
+    QM_coords,
+    get_info_input,
+    load_variables,
+    read_file,
+    cclib_atoms_coords,
+)
+from aqme.qcorr_utils import (
+    detect_linear,
+    check_isomerization,
+    full_check,
+    get_json_data,
+)
+from aqme.qprep import qprep
+
+
+class qcorr:
+    """
+    Class used to generate QM input files from QM output files (Currently 
+    only gaussian and Orca are supported). It includes generation of SP 
+    input files as well as fixing error terminations or removing imaginary 
+    frequencies. 
+    For further detail on the currently accepted keyword arguments (kwargs) 
+    please look at the Parameters section (in the module documentation).
+    """
+
+    def __init__(self, **kwargs):
+
+        # load default and user-specified variables
+        self.args = load_variables(kwargs, "qcorr")
+
+        # QCORR analysis
+        self.qcorr_processing()
+
+        # this is added to avoid path problems in jupyter notebooks
+        os.chdir(self.args.initial_dir)
+
+    def qcorr_processing(self):
+        """
+        General function of the QCORR module that:
+
+        1. Analyzes the QM output files and moves output files with normal termination and no extra imaginary frequencies to the same folder
+        2. Generates input files to fix errors and extra imaginary frequencies
+        3. Generates input files with new keywords line(s) from the normally terminated files from point 1 (i.e. single-point energy corrections)
+        """
+
+        start_time_overall = time.time()
+
+        # generate some data
+        file_terms = {
+            "finished": 0,
+            "sp_calcs": 0,
+            "extra_imag_freq": 0,
+            "ts_no_imag_freq": 0,
+            "freq_no_conv": 0,
+            "spin_contaminated": 0,
+            "duplicate_calc": 0,
+            "atom_error": 0,
+            "scf_error": 0,
+            "no_data": 0,
+            "linear_mol_wrong": 0,
+            "not_specified": 0,
+            "geom_rules_qcorr": 0,
+            "isomerized": 0,
+        }
+
+        duplicate_data = {
+            "File": [],
+            "Energies": [],
+            "Enthalpies": [],
+            "Gibbs": [],
+            "RO_constant": [],
+        }
+
+        self.args.log.write(f"o  Analyzing output files in {self.args.w_dir_main}\n")
+        os.chdir(self.args.w_dir_main)
+        # analyze files
+        for file in sorted(self.args.files):
+            # get initial cclib data and termination/error types and discard calcs with no data
+            file_name = os.path.basename(file).split(".")[0]
+            termination, errortype, cclib_data, outlines = self.cclib_init(
+                file, file_name
+            )
+            if errortype in ["no_data", "atomicbasiserror"]:
+                file_terms, _ = self.organize_outputs(
+                    file, termination, errortype, file_terms
+                )
+                if errortype == "atomicbasiserror":
+                    os.remove(file_name + ".json")
+                    self.args.log.write(
+                        f"{os.path.basename(file)}: Termination = {termination}, Error type = {errortype}"
+                    )
+                continue
+
+            # check for duplicates and fix wrong number of freqs in normally terminated calculations and
+            elif termination == "normal":
+                (
+                    atom_types,
+                    cartesians,
+                    duplicate_data,
+                    errortype,
+                    cclib_data,
+                    dup_off,
+                ) = self.analyze_normal(
+                    duplicate_data, errortype, cclib_data, file_name
+                )
+
+            # fix calcs that did not terminated normally
+
+            elif termination != "normal":
+                atom_types, cartesians, cclib_data = self.analyze_abnormal(
+                    errortype, cclib_data, outlines
+                )
+
+            # check for isomerization
+            if self.args.isom_type is not None:
+                errortype = self.analyze_isom(file, cartesians, atom_types, errortype)
+
+            # move initial QM input files (if the files are placed in the same folder as the output files)
+            if (
+                os.path.exists(f"{self.args.w_dir_main}/{file_name}.com")
+                and self.args.round_num == 1
+            ):
+                move_file(
+                    self.args.w_dir_main.joinpath("inputs/"),
+                    self.args.w_dir_main,
+                    f"{file_name}.com",
+                )
+
+            # create input files through QPREP to fix the errors (some errors require user intervention)
+            if errortype not in [
+                "ts_no_imag_freq",
+                "isomerization",
+                "duplicate_calc",
+                "spin_contaminated",
+                "none",
+                "sp_calc",
+            ]:
+                self.qcorr_fixing(cclib_data, file, atom_types, cartesians)
+
+            # This part places the calculations and json files in different folders depending on the type of termination
+            if errortype == "duplicate_calc":
+                self.args.log.write(
+                    f"{os.path.basename(file)}: Termination = {termination}, Error type = {errortype}, Duplicate of = {dup_off}"
+                )
+            else:
+                self.args.log.write(
+                    f"{os.path.basename(file)}: Termination = {termination}, Error type = {errortype}"
+                )
+
+            file_terms, destination = self.organize_outputs(
+                file, termination, errortype, file_terms
+            )
+
+            if errortype in ["none", "sp_calc"]:
+                destination_json = destination.joinpath("json_files/")
+                move_file(destination_json, self.args.w_dir_main, file_name + ".json")
+            else:
+                os.remove(file_name + ".json")
+
+            # write information about the QCORR analysis in a csv
+            csv_qcorr = self.write_qcorr_csv(file_terms)
+
+        # performs a full analysis to ensure that the calcs were run with the same parameters
+        if self.args.fullcheck == "False":
+            self.args.fullcheck = False
+        elif self.args.fullcheck == "True":
+            self.args.fullcheck = True
+        if self.args.fullcheck:
+            df_qcorr = pd.read_csv(csv_qcorr)
+            if df_qcorr["Normal termination"][0] > 0:
+                json_files = glob.glob(f"{destination_json}/*.json")
+                full_check(
+                    w_dir_main=destination_json,
+                    destination_fullcheck=destination_json,
+                    files=json_files,
+                    log=self.args.log,
+                )
+            else:
+                self.args.log.write(
+                    "\nx  No normal terminations with no errors to run the full check analysis"
+                )
+
+        elapsed_time = round(time.time() - start_time_overall, 2)
+        self.args.log.write(f"\n Time QCORR: {elapsed_time} seconds\n")
+        self.args.log.finalize()
+
+        # NOT needed as already created in initial_dir
+        # move dat and csv file containing the QCORR information if this is a sequential QCORR analysis
+        # if self.args.resume_qcorr:
+        #     destination_data = self.args.w_dir_main.joinpath("../../../")
+        #     move_file(
+        #         destination_data,
+        #         self.args.w_dir_main,
+        #         f"QCORR-run_{self.args.round_num}.dat",
+        #     )
+        #     move_file(
+        #         destination_data,
+        #         self.args.w_dir_main,
+        #         f"QCORR-run_{self.args.round_num}-stats.csv",
+        #     )
+
+    # include geom filters (ongoing work)
+
+    # 			if len(self.args.geom_rules) >= 1:
+    # 				passing_rules = True
+    # 				valid_mol_gen = True
+    # 				self.args.log.write("  ----- geom_rules filter(s) will be applied to the output file -----\n")
+    # 				try:
+    # 					format_file = file.split('.')[1]
+    # 					mol = output_to_mol(file,format_file)
+    # 					print_error_geom_rules=False
+    # 					if ob_compat and rdkit_compat:
+    # 						passing_rules = geom_rules_output(mol,self.args,self.args.log,file,print_error_geom_rules)
+    # 						if not passing_rules:
+    # 							errortype = 'fail_geom_rules'
+    # 					os.remove(file.split('.')[0]+'.mol')
+    # 				except AttributeError:
+    # 					valid_mol_gen = False
+    # 					os.remove(file.split('.')[0]+'.mol')
+    # 					self.args.log.write("The file could not be converted into a mol object, geom_rules filter(s) will be disabled\n")
+
+    def cclib_init(self, file, file_name):
+        """
+        Determine termination and error types (initial determination), create json files
+        with cclib and load the data in the cclib json files
+        """
+
+        # cclib generation of json files with ccwrite
+        termination, errortype, cclib_data = self.json_gen(file, file_name)
+        outlines = []
+
+        if errortype == "no_data":
+            return termination, errortype, None, None
+
+        # calculations with 1 atom
+        if cclib_data["properties"]["number of atoms"] == 1:
+            cclib_data["vibrations"] = {"frequencies": [], "displacement": []}
+            if not "energy" in cclib_data["properties"]:
+                termination = "other"
+                errortype = "not_specified"
+            elif not "free energy" in cclib_data["properties"]["energy"]:
+                errortype = "sp_calc"
+
+        # general errors
+        elif "vibrations" not in cclib_data:
+            termination = "other"
+            errortype = "not_specified"
+            if "optimization" in cclib_data:
+                # if the optimization finished, only a freq job is required
+                if (
+                    "done" in cclib_data["optimization"]
+                    and cclib_data["optimization"]["done"]
+                ):
+                    errortype = "no_freq"
+
+            # use very short reversed loop to find basis set incompatibilities and SCF errors
+            outlines = read_file(os.getcwd(), self.args.w_dir_main, file)
+            for i in reversed(range(len(outlines) - 15, len(outlines))):
+                if (
+                    outlines[i].find("Normal termination") > -1
+                    and errortype != "no_freq"
+                ):
+                    termination = "normal"
+                    errortype = "sp_calc"
+                    cclib_data["metadata"][
+                        "ground or transition state"
+                    ] = "SP calculation"
+                    break
+                elif (
+                    outlines[i - 1].find("Atomic number out of range") > -1
+                    or outlines[i - 1].find("basis sets are only available") > -1
+                ):
+                    errortype = "atomicbasiserror"
+                    break
+                elif outlines[i].find("SCF Error") > -1:
+                    errortype = "SCFerror"
+                    break
+
+        # normal terminations
+        if "vibrations" in cclib_data or errortype == "sp_calc":
+            # spin contamination analysis using user-defined thresholds
+            if "S2 after annihilation" in cclib_data["properties"]:
+                unpaired_e = cclib_data["properties"]["multiplicity"] - 1
+                # this first part accounts for singlet diradicals (threshold is 10% of the spin before annihilation)
+                if unpaired_e == 0:
+                    if (
+                        float(cclib_data["properties"]["S2 after annihilation"])
+                        > abs(float(self.args.s2_threshold) / 100)
+                        * cclib_data["properties"]["S2 before annihilation"]
+                    ):
+                        errortype = "spin_contaminated"
+                else:
+                    spin = unpaired_e * 0.5
+                    s2_expected_value = spin * (spin + 1)
+                    spin_diff = abs(
+                        float(cclib_data["properties"]["S2 after annihilation"])
+                        - s2_expected_value
+                    )
+                    if (
+                        spin_diff
+                        > abs(float(self.args.s2_threshold) / 100) * s2_expected_value
+                    ):
+                        errortype = "spin_contaminated"
+
+        return termination, errortype, cclib_data, outlines
+
+    def analyze_normal(self, duplicate_data, errortype, cclib_data, file_name):
+        """
+        Analyze errors from normally terminated calculations
+        """
+        atom_types, cartesians = cclib_atoms_coords(cclib_data)
+        dup_off = None
+        if errortype == "none":
+            # in eV, converted to hartree using the conversion factor from cclib
+            E_dup = cclib_data["properties"]["energy"]["total"]
+            E_dup = cclib.parser.utils.convertor(E_dup, "eV", "hartree")
+            # in hartree
+            try:
+                H_dup = cclib_data["properties"]["enthalpy"]
+                G_dup = cclib_data["properties"]["energy"]["free energy"]
+            except (AttributeError, KeyError):
+                if cclib_data["properties"]["number of atoms"] == 1:
+                    if cclib_data["metadata"]["keywords line"].find("freq") == -1:
+                        errortype = "sp_calc"
+                        cclib_data["metadata"][
+                            "ground or transition state"
+                        ] = "SP calculation"
+                    H_dup = E_dup
+                    G_dup = E_dup
+            try:
+                ro_dup = cclib_data["properties"]["rotational"]["rotational constants"]
+                if len(ro_dup) != 3:
+                    ro_dup = None
+            except:
+                ro_dup = None
+
+            # detects if this calculation is a duplicate
+            for i, _ in enumerate(duplicate_data["Energies"]):
+                E_diff = abs(E_dup - duplicate_data["Energies"][i])
+                H_diff = abs(H_dup - duplicate_data["Enthalpies"][i])
+                G_diff = abs(G_dup - duplicate_data["Gibbs"][i])
+                if (ro_dup is not None) and (
+                    duplicate_data["RO_constant"][i] is not None
+                ):
+                    ro_diff = np.linalg.norm(
+                        np.array(ro_dup) - np.array(duplicate_data["RO_constant"][i])
+                    )
+                if max([E_diff, H_diff, G_diff]) < abs(float(self.args.dup_threshold)):
+                    if (ro_dup is not None) and (ro_diff < self.args.ro_threshold):
+                        errortype = "duplicate_calc"
+                        dup_off = duplicate_data["File"][i]
+
+        if errortype == "none":
+            duplicate_data["File"].append(file_name)
+            duplicate_data["Energies"].append(E_dup)
+            duplicate_data["Enthalpies"].append(H_dup)
+            duplicate_data["Gibbs"].append(G_dup)
+            duplicate_data["RO_constant"].append(ro_dup)
+
+            initial_ifreqs = 0
+            for freq in cclib_data["vibrations"]["frequencies"]:
+                if float(freq) < 0 and abs(float(freq)) > abs(
+                    float(self.args.ifreq_cutoff)
+                ):
+                    initial_ifreqs += 1
+
+            # exclude TS imag frequency
+            if (
+                cclib_data["metadata"]["ground or transition state"]
+                == "transition_state"
+            ):
+                initial_ifreqs -= 1
+
+            # gives new coordinates by displacing the normal mode(s) of the negative freq(s)
+            if initial_ifreqs > 0:
+                errortype = "extra_imag_freq"
+
+            elif initial_ifreqs < 0:
+                errortype = "ts_no_imag_freq"
+
+            if len(atom_types) in [3, 4]:
+                errortype = detect_linear(errortype, atom_types, cclib_data)
+
+            # detects no convergence issues during freq calcs
+            if self.args.freq_conv is not None:
+                if (
+                    errortype == "none"
+                    and cclib_data["optimization"]["times converged"] == 1
+                ):
+                    errortype = "freq_no_conv"
+
+        if errortype in ["extra_imag_freq", "freq_no_conv", "linear_mol_wrong"]:
+            if errortype == "extra_imag_freq":
+                cartesians = self.fix_imag_freqs(cclib_data, cartesians)
+
+            # in case no previous OPT was done (only works if it's not a TS)
+            opt_found = False
+            for keyword in cclib_data["metadata"]["keywords line"].split():
+                if keyword.lower().startswith("opt"):
+                    opt_found = True
+
+            if not opt_found:
+                cclib_data["metadata"]["keywords line"] += " opt"
+
+            if errortype == "freq_no_conv":
+                # adjust the keywords so only FREQ is calculated
+                new_keywords_line = ""
+                for keyword in cclib_data["metadata"]["keywords line"].split():
+                    if keyword.lower().startswith("opt"):
+                        keyword = self.args.freq_conv
+                        if (
+                            cclib_data["metadata"]["ground or transition state"]
+                            == "transition_state"
+                        ):
+                            keyword = keyword.replace("=(", "=(ts,noeigen,")
+                    new_keywords_line += keyword
+                    new_keywords_line += " "
+                cclib_data["metadata"]["keywords line"] = new_keywords_line
+
+            elif errortype == "linear_mol_wrong":
+                cclib_data["metadata"]["keywords line"] += " symmetry=(PG=Cinfv)"
+
+        return atom_types, cartesians, duplicate_data, errortype, cclib_data, dup_off
+
+    def analyze_abnormal(self, errortype, cclib_data, outlines):
+        """
+        Analyze errors from calculations that did not finish normally
+        """
+        # for calcs with finished OPT but no freqs, adjust the keywords so only FREQ is calculated
+        if errortype == "no_freq":
+            new_keywords_line = ""
+            for keyword in cclib_data["metadata"]["keywords line"].split():
+                if keyword.lower().startswith("opt"):
+                    keyword = ""
+                else:
+                    new_keywords_line += keyword
+                    new_keywords_line += " "
+            cclib_data["metadata"]["keywords line"] = new_keywords_line
+            atom_types, cartesians = cclib_atoms_coords(cclib_data)
+        else:
+            # help to fix SCF convergence errors
+            if errortype == "SCFerror":
+                if (
+                    cclib_data["metadata"]["keywords line"].find(" scf=xqc") > -1
+                    or cclib_data["metadata"]["keywords line"].find(" scf=qc") > -1
+                ):
+                    new_keywords_line = ""
+                    for keyword in cclib_data["metadata"]["keywords line"].split():
+                        if keyword == "scf=xqc":
+                            keyword = "scf=qc"
+                        new_keywords_line += keyword
+                        new_keywords_line += " "
+                    cclib_data["metadata"]["keywords line"] = new_keywords_line
+
+                else:
+                    cclib_data["metadata"]["keywords line"] += " scf=xqc"
+
+            if errortype in ["not_specified", "SCFerror"]:
+                if "geometric values" in cclib_data["optimization"]:
+                    RMS_forces = [
+                        row[1] for row in cclib_data["optimization"]["geometric values"]
+                    ]
+                    # cclib uses None when the values are corrupted in the output files, replace None for a large number
+                    RMS_forces = [10000 if val is None else val for val in RMS_forces]
+                    min_RMS = RMS_forces.index(min(RMS_forces))
+                else:
+                    # for optimizations that fail in the first step
+                    min_RMS = 0
+
+                atom_types, cartesians = QM_coords(
+                    outlines,
+                    min_RMS,
+                    cclib_data["properties"]["number of atoms"],
+                    "gaussian",
+                    cclib_data["metadata"]["keywords line"],
+                )
+
+        return atom_types, cartesians, cclib_data
+
+    def analyze_isom(self, file, cartesians, atom_types, errortype):
+        """
+        Check if the initial structure isomerized during QM geometry optimization
+        """
+
+        isomerized = False
+        isom_valid = True
+        init_csv = pd.DataFrame()
+        try:
+            os.chdir(self.args.isom_inputs)
+        except FileNotFoundError:
+            self.args.log.write("x  The PATH specified in isom_inputs doesn't exist!")
+            isom_valid = False
+
+        if not isom_valid:
+            os.chdir(self.args.initial_dir)
+            self.args.log.finalize()
+            sys.exit()
+
+        try:
+            atoms_com, coords_com, atoms_and_coords = [], [], []
+            if len(self.args.isom_type.split(".")) == 1:
+                atoms_and_coords, _, _ = get_info_input(
+                    f'{file.split(".")[0]}.{self.args.isom_type}'
+                )
+
+            elif self.args.isom_type.split(".")[1] != "csv":
+                init_csv = pd.read_csv(self.args.isom_type)
+
+            for line in atoms_and_coords:
+                atoms_com.append(line.split()[0])
+                coords_com.append(
+                    [
+                        float(line.split()[1]),
+                        float(line.split()[2]),
+                        float(line.split()[3]),
+                    ]
+                )
+
+            isom_data = {
+                "Coords input": coords_com,
+                "Coords output": cartesians,
+                "Atoms input": atoms_com,
+                "Atoms output": atom_types,
+                "VdW radii fraction": self.args.vdwfrac,
+                "Covalent radii fraction": self.args.covfrac,
+                "Initial csv": init_csv,
+            }
+
+            isomerized = check_isomerization(isom_data, file)
+
+        except FileNotFoundError:
+            self.args.log.write(
+                f"x  No com file were found for {os.path.basename(file)}, the check_geom test will be disabled for this calculation"
+            )
+
+        if isomerized:
+            errortype = "isomerization"
+
+        os.chdir(self.args.w_dir_main)
+
+        return errortype
+
+    def qcorr_fixing(self, cclib_data, file, atom_types, cartesians):
+        """
+        Create com files for resubmission with the suggested protocols to correct the errors
+        """
+
+        # user-defined keywords line, mem and nprocs overwrites previously used parameters
+        if self.args.qm_input != "":
+            cclib_data["metadata"]["keywords line"] = self.args.qm_input
+
+        if self.args.mem != "16GB":
+            cclib_data["metadata"]["memory"] = self.args.mem
+        elif "memory" not in cclib_data["metadata"]:
+            cclib_data["metadata"]["memory"] = "16GB"
+
+        if self.args.nprocs != 8:
+            cclib_data["metadata"]["processors"] = self.args.nprocs
+        elif "processors" not in cclib_data["metadata"]:
+            cclib_data["metadata"]["processors"] = 8
+
+        if self.args.resume_qcorr:
+            destination_fix = Path(
+                f"{self.args.w_dir_main}/../../run_{self.args.round_num}/fixed_QM_inputs"
+            )
+        else:
+            destination_fix = Path(
+                f"{self.args.w_dir_main}/failed/run_{self.args.round_num}/fixed_QM_inputs"
+            )
+
+        if cclib_data["metadata"]["QM program"].lower().find("gaussian") > -1:
+            program = "gaussian"
+        elif cclib_data["metadata"]["QM program"].lower().find("orca") > -1:
+            program = "orca"
+
+        if program in ["gaussian", "orca"]:
+            qprep(
+                destination=destination_fix,
+                w_dir_main=self.args.w_dir_main,
+                files=os.path.basename(file),
+                charge=cclib_data["properties"]["charge"],
+                mult=cclib_data["properties"]["multiplicity"],
+                program=program,
+                atom_types=atom_types,
+                cartesians=cartesians,
+                verbose=False,
+                qm_input=cclib_data["metadata"]["keywords line"],
+                mem=cclib_data["metadata"]["memory"],
+                nprocs=cclib_data["metadata"]["processors"],
+                chk=self.args.chk,
+                qm_end=self.args.qm_end,
+                bs_gen=self.args.bs_gen,
+                bs_nogen=self.args.bs_nogen,
+                gen_atoms=self.args.gen_atoms,
+                create_dat=False,
+            )
+        else:
+            self.args.log.write(
+                f"x  Couldn't create an input file to fix {os.path.basename(file)} (compatible programs: Gaussian and ORCA)\n"
+            )
+
+    def json_gen(self, file, file_name):
+        """
+        Create a json file with cclib and load a dictionary
+        """
+
+        termination, errortype = "normal", "none"
+
+        command_run_1 = ["ccwrite", "json", file]
+        subprocess.run(command_run_1, capture_output=True)
+
+        cclib_data = {}
+        try:
+            with open(file_name + ".json") as json_file:
+                cclib_data = json.load(json_file)
+        except FileNotFoundError:
+            termination = "other"
+            errortype = "no_data"
+
+        # add parameters that might be missing from cclib (depends on the version)
+        if not hasattr(cclib_data, "metadata") and errortype != "no_data":
+            cclib_data = get_json_data(self, file, cclib_data)
+
+        # this is just a "dirty hack" until cclib is updated to be compatible for print mini in ORCA
+        if hasattr(cclib_data, "metadata"):
+            if cclib_data["metadata"]["QM program"].lower().find("orca") > -1:
+                if "final single point energy" in cclib_data["properties"]["energy"]:
+                    termination, errortype = "normal", "none"
+
+        if errortype == "no_data":
+            self.args.log.write(
+                f"x  Potential cclib compatibility problem or no data found for file {file_name} (Termination = {termination}, Error type = {errortype})"
+            )
+
+        return termination, errortype, cclib_data
+
+    def fix_imag_freqs(self, cclib_data, cartesians):
+        """
+        Fixes undersired (extra) imaginary frequencies from QM calculations. This function multiplies the imaginary normal mode vectors by the selected amplitude (0.2 is the default amplitude in the pyQRC script from GitHub, user: bobbypaton).	By default, all the extra imaginary modes are used (i.e. in calculations with three	extra imaginary frequencies, all the three modes will be used to displace the atoms). This can be tuned with the --ifreq_cutoff option (i.e. only use freqs lower than -50 cm-1).
+
+        Parameters
+        ----------
+        cclib_data : cclib object
+            Variables parsed with cclib
+        cartesians : list of lists
+            List of lists containing the molecular coordinates as floats
+
+        Returns
+        -------
+        cartesians : list of lists
+            New set of cartesian coordinates generated after displacing the original
+            coordinates along the normal modes of the corresponding imaginary frequencies
+        """
+
+        shift = []
+
+        # could get rid of atomic units here, if zpe_rat definition is changed
+        for mode, _ in enumerate(cclib_data["vibrations"]["frequencies"]):
+            # moves along all imaginary freqs (ignoring the TS imag freq, assumed to be the most negative freq)
+            if (
+                mode == 0
+                and cclib_data["metadata"]["ground or transition state"]
+                == "transition_state"
+            ):
+                shift.append(0.0)
+            else:
+                if cclib_data["vibrations"]["frequencies"][mode] < 0.0:
+                    shift.append(float(self.args.amplitude_ifreq))
+                else:
+                    shift.append(0.0)
+
+            # The starting geometry is displaced along each normal mode according to the random shift
+            for atom in range(0, cclib_data["properties"]["number of atoms"]):
+                for coord in range(0, 3):
+                    cartesians[atom][coord] = (
+                        cartesians[atom][coord]
+                        + cclib_data["vibrations"]["displacement"][mode][atom][coord]
+                        * shift[mode]
+                    )
+
+        return cartesians
+
+    def organize_outputs(self, file, termination, errortype, file_terms):
+        """
+        1. Moves the QM output files to their corresponding folders after the analysis.
+        2. Keeps track of the number of calculations with the different types of terminations and error types
+
+        Parameters
+        ----------
+        file : str
+            Output file
+        termination : string
+            Type of termination of the QM output file (i.e. normal, error, unfinished)
+        errortype : string
+            Type of error type of the QM output file (i.e. None, not_specified, extra_imag_freq, etc)
+        file_terms : dict
+            Keeps track of the number of calculations for each termination and error type
+
+        Returns
+        -------
+        file_terms : dict
+            Keeps track of the number of calculations for each termination and error type
+        """
+
+        if self.args.resume_qcorr:
+            destination_error = self.args.w_dir_main.joinpath(
+                f"../../run_{self.args.round_num}/"
+            )
+            destination_normal = self.args.w_dir_main.joinpath("../../../success/")
+        else:
+            destination_error = self.args.w_dir_main.joinpath(
+                f"failed/run_{self.args.round_num}/"
+            )
+            destination_normal = self.args.w_dir_main.joinpath("success/")
+
+        if errortype == "none" and termination == "normal":
+            destination = destination_normal
+            file_terms["finished"] += 1
+
+        elif errortype == "sp_calc" and termination == "normal":
+            destination = destination_normal.joinpath("SP_calcs/")
+            file_terms["sp_calcs"] += 1
+
+        elif errortype == "extra_imag_freq":
+            destination = destination_error.joinpath("extra_imag_freq/")
+            file_terms["extra_imag_freq"] += 1
+
+        elif errortype == "ts_no_imag_freq":
+            destination = destination_error.joinpath("ts_no_imag_freq/")
+            file_terms["ts_no_imag_freq"] += 1
+
+        elif errortype == "spin_contaminated":
+            destination = destination_error.joinpath("spin_contaminated/")
+            file_terms["spin_contaminated"] += 1
+
+        elif errortype == "duplicate_calc":
+            destination = destination_error.joinpath("duplicates/")
+            file_terms["duplicate_calc"] += 1
+
+        elif errortype == "atomicbasiserror":
+            destination = destination_error.joinpath("error/basis_set_error/")
+            file_terms["atom_error"] += 1
+
+        elif errortype == "SCFerror":
+            destination = destination_error.joinpath("error/scf_error/")
+            file_terms["scf_error"] += 1
+
+        elif errortype == "no_data":
+            destination = destination_error.joinpath("error/no_data/")
+            file_terms["no_data"] += 1
+
+        elif errortype == "fail_geom_rules":
+            destination = destination_error.joinpath("geom_rules_filter/")
+            file_terms["geom_rules_qcorr"] += 1
+
+        elif errortype == "isomerization":
+            destination = destination_error.joinpath("isomerization/")
+            file_terms["isomerized"] += 1
+
+        elif errortype == "freq_no_conv":
+            destination = destination_error.joinpath("freq_no_conv/")
+            file_terms["freq_no_conv"] += 1
+
+        elif errortype == "linear_mol_wrong":
+            destination = destination_error.joinpath("linear_mol_wrong/")
+            file_terms["linear_mol_wrong"] += 1
+
+        else:
+            destination = destination_error.joinpath("error/not_specified_error/")
+            file_terms["not_specified"] += 1
+
+        move_file(destination, self.args.w_dir_main, os.path.basename(file))
+
+        return file_terms, destination
+
+    def write_qcorr_csv(self, file_terms):
+        """
+        Write information about the QCORR analysis in a csv
+        """
+
+        ana_data = pd.DataFrame()
+        ana_data.at[0, "Total files"] = len(self.args.files)
+        ana_data.at[0, "Normal termination"] = file_terms["finished"]
+        ana_data.at[0, "Single-point calcs"] = file_terms["sp_calcs"]
+        ana_data.at[0, "Extra imag. freq."] = file_terms["extra_imag_freq"]
+        ana_data.at[0, "TS with no imag. freq."] = file_terms["ts_no_imag_freq"]
+        ana_data.at[0, "Freq not converged"] = file_terms["freq_no_conv"]
+        ana_data.at[0, "Linear mol with wrong n of freqs"] = file_terms[
+            "linear_mol_wrong"
+        ]
+        ana_data.at[0, "SCF error"] = file_terms["scf_error"]
+        ana_data.at[0, "No data"] = file_terms["no_data"]
+        ana_data.at[0, "Basis set error"] = file_terms["atom_error"]
+        ana_data.at[0, "Other errors"] = file_terms["not_specified"]
+        if float(self.args.s2_threshold) > 0.0:
+            ana_data.at[0, "Spin contamination"] = file_terms["spin_contaminated"]
+        ana_data.at[0, "Duplicates"] = file_terms["duplicate_calc"]
+        if len(self.args.geom_rules) >= 1:
+            ana_data.at[0, "geom_rules filter"] = file_terms["geom_rules_qcorr"]
+        if self.args.isom_type is not None:
+            ana_data.at[0, "Isomerization"] = file_terms["isomerized"]
+        path_as_str = self.args.initial_dir.as_posix()
+        csv_qcorr = path_as_str + f"/QCORR-run_{self.args.round_num}-stats.csv"
+        ana_data.to_csv(csv_qcorr, index=False)
+
+        return csv_qcorr