--- conflicted
+++ resolved
@@ -1,402 +1,399 @@
-######################################################.
-#        This file stores the QDESCP class           #
-######################################################.
-
-import os
-import subprocess
-import glob
-import time
-import json
-import shutil
-import numpy as np
-<<<<<<< HEAD
-=======
-import pandas as pd
-from rdkit import Chem
->>>>>>> 2243be83
-from pathlib import Path
-from aqme.utils import (
-    load_variables,
-    read_xyz_charge_mult,
-    mol_from_sdf_or_mol_or_mol2,
-    run_command,
-    get_boltz_avg_properties_xtb,
-)
-from aqme.crest import xyzall_2_xyz
-from aqme.xtb_to_json import (
-    read_fod,
-    read_json,
-    read_xtb,
-    read_wbo,
-    read_gfn1,
-    read_fukui,
-)
-from scipy.spatial.distance import cdist
-
-
-class qdescp:
-    """
-    Class containing all the functions from the QDESCP module related to xTB properties for SDF files.
-    """
-
-    def __init__(self, **kwargs):
-
-        start_time_overall = time.time()
-        # load default and user-specified variables
-        self.args = load_variables(kwargs, "qdescp")
-
-        if self.args.destination is None:
-            destination = self.args.initial_dir.joinpath("QDESCP")
-        else:
-            destination = Path(self.args.destination)
-        #
-        # if self.args.program == "xtb":
-        #     self.gather_files_and_run(destination)
-
-        if self.args.boltz:
-            boltz_dir = Path(f"{destination}/boltz")
-            boltz_dir.mkdir(exist_ok=True, parents=True)
-            if self.args.program == "xtb":
-                for file in self.args.files:
-                    mol = Chem.SDMolSupplier(file, removeHs=False)[0]
-                    name = file.replace("/", "\\").split("\\")[-1].split(".")[0]
-                    json_files = glob.glob(
-                        str(destination) + "/" + name + "_conf_*.json"
-                    )
-                    get_boltz_avg_properties_xtb(
-                        json_files, name, boltz_dir, "xtb", None, None, None, None, mol
-                    )
-                self.write_csv_boltz_data(destination)
-
-            if self.args.program == "nmr":
-                for file in self.args.files:
-                    name = file.replace("/", "\\").split("\\")[-1].split("_conf")[0]
-                    json_files = glob.glob(
-                        str(os.path.dirname(os.path.abspath(file)))
-                        + "/"
-                        + name
-                        + "_conf_*.json"
-                    )
-                    get_boltz_avg_properties_xtb(
-                        json_files,
-                        name,
-                        boltz_dir,
-                        "nmr",
-                        self.args.nmr_atoms,
-                        self.args.nmr_slope,
-                        self.args.nmr_intercept,
-                        self.args.nmr_experim,
-                    )
-
-        self.args.log.write(f"o  QDESCP successfully done at {destination}")
-
-        if self.args.verbose:
-            elapsed_time = round(time.time() - start_time_overall, 2)
-            self.args.log.write(f"\nTime QDESCP: {elapsed_time} seconds\n")
-        self.args.log.finalize()
-
-    def write_csv_boltz_data(self, destination):
-        boltz_json_files = glob.glob(str(destination) + "/boltz/*.json")
-        dfs = []  # an empty list to store the data frames
-        for file in boltz_json_files:
-            data = pd.read_json(file, lines=True)  # read data frame from json file
-            data["Name"] = file.split(".json")[0]
-            dfs.append(data)  # append the data frame to the list
-
-        temp = pd.concat(
-            dfs, ignore_index=True
-        )  # concatenate all the data frames in the list.
-        temp.to_csv("QDESCP_boltz_avg_xtbproperties.csv", index=False)
-
-    def gather_files_and_run(self, destination):
-        # write input files
-        for file in self.args.files:
-            xyz_files, xyz_charges, xyz_mults = [], [], []
-            name = file.replace("/", "\\").split("\\")[-1].split(".")[0]
-            if file.split(".")[1].lower() in ["sdf", "xyz", "pdb"]:
-                if file.split(".")[1].lower() == "xyz":
-                    # separate the parent XYZ file into individual XYZ files
-                    xyzall_2_xyz(file, name)
-                    for conf_file in glob.glob(f"{name}_conf_*.xyz"):
-                        if self.args.charge is None:
-                            charge_xyz, _ = read_xyz_charge_mult(conf_file)
-                        else:
-                            charge_xyz = self.args.charge
-                        if self.args.mult is None:
-                            _, mult_xyz = read_xyz_charge_mult(conf_file)
-                        else:
-                            mult_xyz = self.args.mult
-                        xyz_files.append(
-                            os.path.dirname(os.path.abspath(file)) + "/" + conf_file
-                        )
-                        xyz_charges.append(charge_xyz)
-                        xyz_mults.append(mult_xyz)
-
-                elif file.split(".")[1].lower() == "pdb":
-                    command_pdb = [
-                        "obabel",
-                        "-ipdb",
-                        file,
-                        "-oxyz",
-                        f"-O{os.path.dirname(os.path.abspath(file))}/{name}_conf_.xyz",
-                        "-m",
-                    ]
-                    subprocess.run(
-                        command_pdb,
-                        stdout=subprocess.DEVNULL,
-                        stderr=subprocess.DEVNULL,
-                    )
-
-                elif file.split(".")[1].lower() == "sdf":
-                    command_sdf = [
-                        "obabel",
-                        "-isdf",
-                        file,
-                        "-oxyz",
-                        f"-O{os.path.dirname(os.path.abspath(file))}/{name}_conf_.xyz",
-                        "-m",
-                    ]
-                    subprocess.run(
-                        command_sdf,
-                        stdout=subprocess.DEVNULL,
-                        stderr=subprocess.DEVNULL,
-                    )
-
-            if file.split(".")[1].lower() in ["sdf", "pdb"]:
-                if self.args.charge is None:
-                    _, charges, _, _ = mol_from_sdf_or_mol_or_mol2(file, "csearch")
-                else:
-                    charges = [self.args.charge] * len(
-                        glob.glob(
-                            f"{os.path.dirname(os.path.abspath(file))}/{name}_conf_*.xyz"
-                        )
-                    )
-                if self.args.mult is None:
-                    _, _, mults, _ = mol_from_sdf_or_mol_or_mol2(file, "csearch")
-                else:
-                    mults = [self.args.mult] * len(
-                        glob.glob(
-                            f"{os.path.dirname(os.path.abspath(file))}/{name}_conf_*.xyz"
-                        )
-                    )
-
-                for count, f in enumerate(
-                    glob.glob(
-                        f"{os.path.dirname(os.path.abspath(file))}/{name}_conf_*.xyz"
-                    )
-                ):
-                    xyz_files.append(f)
-                    xyz_charges.append(charges[count])
-                    xyz_mults.append(mults[count])
-
-            for xyz_file, charge, mult in zip(xyz_files, xyz_charges, xyz_mults):
-                name = os.path.basename(xyz_file.split(".")[0])
-                self.run_sp_xtb(xyz_file, charge, mult, name, destination)
-                self.collect_xtb_properties()
-                self.cleanup(name, destination)
-
-    def run_sp_xtb(self, xyz_file, charge, mult, name, destination):
-        """
-        Runs single point xTB calculations to collect properties
-        """
-
-        dat_dir = destination / name
-        dat_dir.mkdir(exist_ok=True, parents=True)
-
-        self.xtb_xyz = str(dat_dir) + "/{0}.xyz".format(name)
-        shutil.move(xyz_file, self.xtb_xyz)
-
-        self.inp = str(dat_dir) + "/{0}_xtb.inp".format(name)
-        with open(self.inp, "wt") as f:
-            f.write("$write\n")
-            f.write("json=true\n")
-
-        self.xtb_out = str(dat_dir) + "/{0}.out".format(name)
-        self.xtb_json = str(dat_dir) + "/{0}.json".format(name)
-        self.xtb_wbo = str(dat_dir) + "/{0}.wbo".format(name)
-        self.xtb_gfn1 = str(dat_dir) + "/{0}.gfn1".format(name)
-        self.xtb_fukui = str(dat_dir) + "/{0}.fukui".format(name)
-        self.xtb_fod = str(dat_dir) + "/{0}.fod".format(name)
-
-        os.chdir(dat_dir)
-        command1 = [
-            "xtb",
-            self.xtb_xyz,
-            "--pop",
-            "--wbo",
-            "--acc",
-            str(self.args.qdescp_acc),
-            "--gfn",
-            "2",
-            "--chrg",
-            str(charge),
-            "--uhf",
-            str(int(mult) - 1),
-            "--etemp",
-            str(self.args.qdescp_temp),
-            "--input",
-            str(self.inp),
-        ]
-        if self.args.qdescp_solvent is not None:
-            command1.append("--alpb {}".format(self.args.qdescp_solvent))
-        run_command(command1, self.xtb_out)
-
-        os.rename("xtbout.json", self.xtb_json)
-        os.rename("wbo", self.xtb_wbo)
-
-        command2 = [
-            "xtb",
-            self.xtb_xyz,
-            "--pop",
-            "--gfn",
-            "1",
-            "--chrg",
-            str(charge),
-            "--acc",
-            str(self.args.qdescp_acc),
-            "--uhf",
-            str(int(mult) - 1),
-            "--etemp",
-            str(self.args.qdescp_temp),
-        ]
-        if self.args.qdescp_solvent is not None:
-            command2.append("--alpb {}".format(self.args.qdescp_solvent))
-        run_command(command2, self.xtb_gfn1)
-
-        command3 = [
-            "xtb",
-            self.xtb_xyz,
-            "--vfukui",
-            "--gfn",
-            "2",
-            "--chrg",
-            str(charge),
-            "--acc",
-            str(self.args.qdescp_acc),
-            "--uhf",
-            str(int(mult) - 1),
-            "--etemp",
-            str(self.args.qdescp_temp),
-        ]
-        if self.args.qdescp_solvent is not None:
-            command3.append("--alpb {}".format(self.args.qdescp_solvent))
-        run_command(command3, self.xtb_fukui)
-
-        command4 = [
-            "xtb",
-            self.xtb_xyz,
-            "--fod",
-            "--gfn",
-            "2",
-            "--chrg",
-            str(charge),
-            "--acc",
-            str(self.args.qdescp_acc),
-            "--uhf",
-            str(int(mult) - 1),
-            "--etemp",
-            str(self.args.qdescp_temp),
-        ]
-        if self.args.qdescp_solvent is not None:
-            command4.append("--alpb {}".format(self.args.qdescp_solvent))
-        run_command(command4, self.xtb_fod)
-
-        os.chdir(self.args.w_dir_main)
-
-    def collect_xtb_properties(self):
-        """
-        Collects all xTB properties from the files and puts them in a JSON file
-        """
-
-        (
-            energy,
-            total_charge,
-            homo_lumo,
-            homo,
-            lumo,
-            atoms,
-            numbers,
-            chrgs,
-            dipole_module,
-            Fermi_level,
-            transition_dipole_moment,
-            covCN,
-            C6AA,
-            alpha,
-            homo_occ,
-            lumo_occ,
-            born_rad,
-            SASA,
-            h_bond,
-            total_SASA,
-            total_C6AA,
-            total_C8AA,
-            total_alpha,
-        ) = read_xtb(self.xtb_out)
-        FPLUS, FMINUS, FRAD = read_fukui(self.xtb_fukui)
-        MULLIKEN, CM5, s_prop, p_prop, d_prop = read_gfn1(self.xtb_gfn1)
-        total_fod, fod, s_prop_fod, p_prop_fod, d_prop_fod = read_fod(self.xtb_fod)
-        bonds, wbos = read_wbo(self.xtb_wbo)
-
-        # create matrix of Wiberg bond-orders
-        nat = len(atoms)
-        wbo_matrix = np.zeros((nat, nat))
-        for i, bond in enumerate(bonds):
-            wbo_matrix[(bond[0] - 1)][(bond[1] - 1)] = wbos[i]
-            wbo_matrix[(bond[1] - 1)][(bond[0] - 1)] = wbos[i]
-
-        """
-		Now add xTB descriptors to existing json files.
-		"""
-        json_data = read_json(self.xtb_json)
-        json_data["Dipole module/D"] = dipole_module
-        json_data["Total charge"] = total_charge
-        json_data["Transition dipole module/D"] = transition_dipole_moment
-        json_data["HOMO"] = homo
-        json_data["LUMO"] = lumo
-        json_data["HOMO occupancy"] = homo_occ
-        json_data["LUMO occupancy"] = lumo_occ
-        json_data["mulliken charges"] = MULLIKEN
-        json_data["cm5 charges"] = CM5
-        json_data["FUKUI+"] = FPLUS
-        json_data["FUKUI-"] = FMINUS
-        json_data["FUKUIrad"] = FRAD
-        json_data["s proportion"] = s_prop
-        json_data["p proportion"] = p_prop
-        json_data["d proportion"] = d_prop
-        json_data["Fermi-level/eV"] = Fermi_level
-        json_data["Coordination numbers"] = covCN
-        json_data["Dispersion coefficient C6"] = C6AA
-        json_data["Total dispersion C6"] = total_C6AA
-        json_data["Total dispersion C8"] = total_C8AA
-        json_data["Polarizability alpha"] = alpha
-        json_data["Total polarizability alpha"] = total_alpha
-        json_data["Wiberg matrix"] = wbo_matrix.tolist()
-        json_data["Born radii"] = born_rad
-        json_data["Atomic SASAs"] = SASA
-        json_data["Solvent H bonds"] = h_bond
-        json_data["Total SASA"] = total_SASA
-        json_data["Total FOD"] = total_fod
-        json_data["FOD"] = fod
-        json_data["FOD s proportion"] = s_prop_fod
-        json_data["FOD p proportion"] = p_prop_fod
-        json_data["FOD d proportion"] = d_prop_fod
-
-        with open(self.xtb_xyz, "r") as f:
-            inputs = f.readlines()
-
-        coordinates = [
-            inputs[i].strip().split()[1:] for i in range(2, int(inputs[0].strip()) + 2)
-        ]
-        bond_dist = cdist(coordinates, coordinates)
-
-        json_data["coordinates"] = coordinates
-        json_data["bond_dist"] = bond_dist.tolist()
-
-        with open(self.xtb_json, "w") as outfile:
-            json.dump(json_data, outfile)
-
-    def cleanup(self, name, destination):
-        final_json = str(destination) + "/" + name + ".json"
-        shutil.move(self.xtb_json, final_json)
-        shutil.rmtree(f"{destination}/{name}")
+######################################################.
+#        This file stores the QDESCP class           #
+######################################################.
+
+import os
+import subprocess
+import glob
+import time
+import json
+import shutil
+import numpy as np
+import pandas as pd
+from rdkit import Chem
+from pathlib import Path
+from aqme.utils import (
+    load_variables,
+    read_xyz_charge_mult,
+    mol_from_sdf_or_mol_or_mol2,
+    run_command,
+    get_boltz_avg_properties_xtb,
+)
+from aqme.crest import xyzall_2_xyz
+from aqme.xtb_to_json import (
+    read_fod,
+    read_json,
+    read_xtb,
+    read_wbo,
+    read_gfn1,
+    read_fukui,
+)
+from scipy.spatial.distance import cdist
+
+
+class qdescp:
+    """
+    Class containing all the functions from the QDESCP module related to xTB properties for SDF files.
+    """
+
+    def __init__(self, **kwargs):
+
+        start_time_overall = time.time()
+        # load default and user-specified variables
+        self.args = load_variables(kwargs, "qdescp")
+
+        if self.args.destination is None:
+            destination = self.args.initial_dir.joinpath("QDESCP")
+        else:
+            destination = Path(self.args.destination)
+        #
+        # if self.args.program == "xtb":
+        #     self.gather_files_and_run(destination)
+
+        if self.args.boltz:
+            boltz_dir = Path(f"{destination}/boltz")
+            boltz_dir.mkdir(exist_ok=True, parents=True)
+            if self.args.program == "xtb":
+                for file in self.args.files:
+                    mol = Chem.SDMolSupplier(file, removeHs=False)[0]
+                    name = file.replace("/", "\\").split("\\")[-1].split(".")[0]
+                    json_files = glob.glob(
+                        str(destination) + "/" + name + "_conf_*.json"
+                    )
+                    get_boltz_avg_properties_xtb(
+                        json_files, name, boltz_dir, "xtb", None, None, None, None, mol
+                    )
+                self.write_csv_boltz_data(destination)
+
+            if self.args.program == "nmr":
+                for file in self.args.files:
+                    name = file.replace("/", "\\").split("\\")[-1].split("_conf")[0]
+                    json_files = glob.glob(
+                        str(os.path.dirname(os.path.abspath(file)))
+                        + "/"
+                        + name
+                        + "_conf_*.json"
+                    )
+                    get_boltz_avg_properties_xtb(
+                        json_files,
+                        name,
+                        boltz_dir,
+                        "nmr",
+                        self.args.nmr_atoms,
+                        self.args.nmr_slope,
+                        self.args.nmr_intercept,
+                        self.args.nmr_experim,
+                    )
+
+        self.args.log.write(f"o  QDESCP successfully done at {destination}")
+
+        if self.args.verbose:
+            elapsed_time = round(time.time() - start_time_overall, 2)
+            self.args.log.write(f"\nTime QDESCP: {elapsed_time} seconds\n")
+        self.args.log.finalize()
+
+    def write_csv_boltz_data(self, destination):
+        boltz_json_files = glob.glob(str(destination) + "/boltz/*.json")
+        dfs = []  # an empty list to store the data frames
+        for file in boltz_json_files:
+            data = pd.read_json(file, lines=True)  # read data frame from json file
+            data["Name"] = file.split(".json")[0]
+            dfs.append(data)  # append the data frame to the list
+
+        temp = pd.concat(
+            dfs, ignore_index=True
+        )  # concatenate all the data frames in the list.
+        temp.to_csv("QDESCP_boltz_avg_xtbproperties.csv", index=False)
+
+    def gather_files_and_run(self, destination):
+        # write input files
+        for file in self.args.files:
+            xyz_files, xyz_charges, xyz_mults = [], [], []
+            name = file.replace("/", "\\").split("\\")[-1].split(".")[0]
+            if file.split(".")[1].lower() in ["sdf", "xyz", "pdb"]:
+                if file.split(".")[1].lower() == "xyz":
+                    # separate the parent XYZ file into individual XYZ files
+                    xyzall_2_xyz(file, name)
+                    for conf_file in glob.glob(f"{name}_conf_*.xyz"):
+                        if self.args.charge is None:
+                            charge_xyz, _ = read_xyz_charge_mult(conf_file)
+                        else:
+                            charge_xyz = self.args.charge
+                        if self.args.mult is None:
+                            _, mult_xyz = read_xyz_charge_mult(conf_file)
+                        else:
+                            mult_xyz = self.args.mult
+                        xyz_files.append(
+                            os.path.dirname(os.path.abspath(file)) + "/" + conf_file
+                        )
+                        xyz_charges.append(charge_xyz)
+                        xyz_mults.append(mult_xyz)
+
+                elif file.split(".")[1].lower() == "pdb":
+                    command_pdb = [
+                        "obabel",
+                        "-ipdb",
+                        file,
+                        "-oxyz",
+                        f"-O{os.path.dirname(os.path.abspath(file))}/{name}_conf_.xyz",
+                        "-m",
+                    ]
+                    subprocess.run(
+                        command_pdb,
+                        stdout=subprocess.DEVNULL,
+                        stderr=subprocess.DEVNULL,
+                    )
+
+                elif file.split(".")[1].lower() == "sdf":
+                    command_sdf = [
+                        "obabel",
+                        "-isdf",
+                        file,
+                        "-oxyz",
+                        f"-O{os.path.dirname(os.path.abspath(file))}/{name}_conf_.xyz",
+                        "-m",
+                    ]
+                    subprocess.run(
+                        command_sdf,
+                        stdout=subprocess.DEVNULL,
+                        stderr=subprocess.DEVNULL,
+                    )
+
+            if file.split(".")[1].lower() in ["sdf", "pdb"]:
+                if self.args.charge is None:
+                    _, charges, _, _ = mol_from_sdf_or_mol_or_mol2(file, "csearch")
+                else:
+                    charges = [self.args.charge] * len(
+                        glob.glob(
+                            f"{os.path.dirname(os.path.abspath(file))}/{name}_conf_*.xyz"
+                        )
+                    )
+                if self.args.mult is None:
+                    _, _, mults, _ = mol_from_sdf_or_mol_or_mol2(file, "csearch")
+                else:
+                    mults = [self.args.mult] * len(
+                        glob.glob(
+                            f"{os.path.dirname(os.path.abspath(file))}/{name}_conf_*.xyz"
+                        )
+                    )
+
+                for count, f in enumerate(
+                    glob.glob(
+                        f"{os.path.dirname(os.path.abspath(file))}/{name}_conf_*.xyz"
+                    )
+                ):
+                    xyz_files.append(f)
+                    xyz_charges.append(charges[count])
+                    xyz_mults.append(mults[count])
+
+            for xyz_file, charge, mult in zip(xyz_files, xyz_charges, xyz_mults):
+                name = os.path.basename(xyz_file.split(".")[0])
+                self.run_sp_xtb(xyz_file, charge, mult, name, destination)
+                self.collect_xtb_properties()
+                self.cleanup(name, destination)
+
+    def run_sp_xtb(self, xyz_file, charge, mult, name, destination):
+        """
+        Runs single point xTB calculations to collect properties
+        """
+
+        dat_dir = destination / name
+        dat_dir.mkdir(exist_ok=True, parents=True)
+
+        self.xtb_xyz = str(dat_dir) + "/{0}.xyz".format(name)
+        shutil.move(xyz_file, self.xtb_xyz)
+
+        self.inp = str(dat_dir) + "/{0}_xtb.inp".format(name)
+        with open(self.inp, "wt") as f:
+            f.write("$write\n")
+            f.write("json=true\n")
+
+        self.xtb_out = str(dat_dir) + "/{0}.out".format(name)
+        self.xtb_json = str(dat_dir) + "/{0}.json".format(name)
+        self.xtb_wbo = str(dat_dir) + "/{0}.wbo".format(name)
+        self.xtb_gfn1 = str(dat_dir) + "/{0}.gfn1".format(name)
+        self.xtb_fukui = str(dat_dir) + "/{0}.fukui".format(name)
+        self.xtb_fod = str(dat_dir) + "/{0}.fod".format(name)
+
+        os.chdir(dat_dir)
+        command1 = [
+            "xtb",
+            self.xtb_xyz,
+            "--pop",
+            "--wbo",
+            "--acc",
+            str(self.args.qdescp_acc),
+            "--gfn",
+            "2",
+            "--chrg",
+            str(charge),
+            "--uhf",
+            str(int(mult) - 1),
+            "--etemp",
+            str(self.args.qdescp_temp),
+            "--input",
+            str(self.inp),
+        ]
+        if self.args.qdescp_solvent is not None:
+            command1.append("--alpb {}".format(self.args.qdescp_solvent))
+        run_command(command1, self.xtb_out)
+
+        os.rename("xtbout.json", self.xtb_json)
+        os.rename("wbo", self.xtb_wbo)
+
+        command2 = [
+            "xtb",
+            self.xtb_xyz,
+            "--pop",
+            "--gfn",
+            "1",
+            "--chrg",
+            str(charge),
+            "--acc",
+            str(self.args.qdescp_acc),
+            "--uhf",
+            str(int(mult) - 1),
+            "--etemp",
+            str(self.args.qdescp_temp),
+        ]
+        if self.args.qdescp_solvent is not None:
+            command2.append("--alpb {}".format(self.args.qdescp_solvent))
+        run_command(command2, self.xtb_gfn1)
+
+        command3 = [
+            "xtb",
+            self.xtb_xyz,
+            "--vfukui",
+            "--gfn",
+            "2",
+            "--chrg",
+            str(charge),
+            "--acc",
+            str(self.args.qdescp_acc),
+            "--uhf",
+            str(int(mult) - 1),
+            "--etemp",
+            str(self.args.qdescp_temp),
+        ]
+        if self.args.qdescp_solvent is not None:
+            command3.append("--alpb {}".format(self.args.qdescp_solvent))
+        run_command(command3, self.xtb_fukui)
+
+        command4 = [
+            "xtb",
+            self.xtb_xyz,
+            "--fod",
+            "--gfn",
+            "2",
+            "--chrg",
+            str(charge),
+            "--acc",
+            str(self.args.qdescp_acc),
+            "--uhf",
+            str(int(mult) - 1),
+            "--etemp",
+            str(self.args.qdescp_temp),
+        ]
+        if self.args.qdescp_solvent is not None:
+            command4.append("--alpb {}".format(self.args.qdescp_solvent))
+        run_command(command4, self.xtb_fod)
+
+        os.chdir(self.args.w_dir_main)
+
+    def collect_xtb_properties(self):
+        """
+        Collects all xTB properties from the files and puts them in a JSON file
+        """
+
+        (
+            energy,
+            total_charge,
+            homo_lumo,
+            homo,
+            lumo,
+            atoms,
+            numbers,
+            chrgs,
+            dipole_module,
+            Fermi_level,
+            transition_dipole_moment,
+            covCN,
+            C6AA,
+            alpha,
+            homo_occ,
+            lumo_occ,
+            born_rad,
+            SASA,
+            h_bond,
+            total_SASA,
+            total_C6AA,
+            total_C8AA,
+            total_alpha,
+        ) = read_xtb(self.xtb_out)
+        FPLUS, FMINUS, FRAD = read_fukui(self.xtb_fukui)
+        MULLIKEN, CM5, s_prop, p_prop, d_prop = read_gfn1(self.xtb_gfn1)
+        total_fod, fod, s_prop_fod, p_prop_fod, d_prop_fod = read_fod(self.xtb_fod)
+        bonds, wbos = read_wbo(self.xtb_wbo)
+
+        # create matrix of Wiberg bond-orders
+        nat = len(atoms)
+        wbo_matrix = np.zeros((nat, nat))
+        for i, bond in enumerate(bonds):
+            wbo_matrix[(bond[0] - 1)][(bond[1] - 1)] = wbos[i]
+            wbo_matrix[(bond[1] - 1)][(bond[0] - 1)] = wbos[i]
+
+        """
+		Now add xTB descriptors to existing json files.
+		"""
+        json_data = read_json(self.xtb_json)
+        json_data["Dipole module/D"] = dipole_module
+        json_data["Total charge"] = total_charge
+        json_data["Transition dipole module/D"] = transition_dipole_moment
+        json_data["HOMO"] = homo
+        json_data["LUMO"] = lumo
+        json_data["HOMO occupancy"] = homo_occ
+        json_data["LUMO occupancy"] = lumo_occ
+        json_data["mulliken charges"] = MULLIKEN
+        json_data["cm5 charges"] = CM5
+        json_data["FUKUI+"] = FPLUS
+        json_data["FUKUI-"] = FMINUS
+        json_data["FUKUIrad"] = FRAD
+        json_data["s proportion"] = s_prop
+        json_data["p proportion"] = p_prop
+        json_data["d proportion"] = d_prop
+        json_data["Fermi-level/eV"] = Fermi_level
+        json_data["Coordination numbers"] = covCN
+        json_data["Dispersion coefficient C6"] = C6AA
+        json_data["Total dispersion C6"] = total_C6AA
+        json_data["Total dispersion C8"] = total_C8AA
+        json_data["Polarizability alpha"] = alpha
+        json_data["Total polarizability alpha"] = total_alpha
+        json_data["Wiberg matrix"] = wbo_matrix.tolist()
+        json_data["Born radii"] = born_rad
+        json_data["Atomic SASAs"] = SASA
+        json_data["Solvent H bonds"] = h_bond
+        json_data["Total SASA"] = total_SASA
+        json_data["Total FOD"] = total_fod
+        json_data["FOD"] = fod
+        json_data["FOD s proportion"] = s_prop_fod
+        json_data["FOD p proportion"] = p_prop_fod
+        json_data["FOD d proportion"] = d_prop_fod
+
+        with open(self.xtb_xyz, "r") as f:
+            inputs = f.readlines()
+
+        coordinates = [
+            inputs[i].strip().split()[1:] for i in range(2, int(inputs[0].strip()) + 2)
+        ]
+        bond_dist = cdist(coordinates, coordinates)
+
+        json_data["coordinates"] = coordinates
+        json_data["bond_dist"] = bond_dist.tolist()
+
+        with open(self.xtb_json, "w") as outfile:
+            json.dump(json_data, outfile)
+
+    def cleanup(self, name, destination):
+        final_json = str(destination) + "/" + name + ".json"
+        shutil.move(self.xtb_json, final_json)
+        shutil.rmtree(f"{destination}/{name}")