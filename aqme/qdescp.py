--- conflicted
+++ resolved
@@ -1,1195 +1,1049 @@
-"""
-Parameters
-----------
-
-General
-+++++++
-
-   w_dir_main : str, default=os.getcwd()
-      Working directory
-   destination : str, default=None,
-      Directory to create the JSON file(s)
-   program : str, default=None
-      Program required to create the new descriptors. Current options: 'xtb', 'nmr'
-   qdescp_atoms : list of str, default=[]
-      Type of atom or group to calculate atomic properties. This option admits atoms 
-      (i.e., qdescp_atoms=['P']) and SMART patterns (i.e., qdescp_atoms=['C=O']) 
-   robert : bool, default=True
-      Creates a database ready to use in an AQME-ROBERT machine learning workflow,
-      combining the input CSV with SMILES/code_name and the calculated xTB/DBSTEP descriptors
-
-xTB descriptors
-+++++++++++++++
-
-   files : list of str, default=''
-      Filenames of SDF/PDB/XYZ files to calculate xTB descriptors. If \*.sdf 
-      (or other strings that are not lists such as \*.pdb) are specified, 
-      the program will look for all the SDF files in the working directory 
-      through glob.glob(\*.sdf)
-   charge : int, default=None
-      Charge of the calculations used in the following input files (charges from
-      SDF files generated in CSEARCH are read automatically).
-   mult : int, default=None
-      Multiplicity of the calculations used in the following input files 
-      (multiplicities from SDF files generated in CSEARCH are read automatically).
-   qdescp_solvent : str, default=None
-      Solvent used in the xTB property calculations (ALPB model)
-   qdescp_temp : float, default=300
-      Temperature required for the xTB property calculations
-   qdescp_acc : float, default=0.2
-      Accuracy required for the xTB property calculations 
-   qdescp_opt : str, default='normal'
-      Convergence criteria required for the xTB property calculations 
-   boltz : bool, default=True
-      Calculation of Boltzmann averaged xTB properties and addition of RDKit 
-      molecular descriptors
-   xtb_opt : bool, default=True
-      Performs an initial xTB geometry optimization before calculating descriptors
-
-NMR simulation
-++++++++++++++
-
-   files : list of str, default=''
-      Filenames of LOG files to retrieve NMR shifts from Gaussian calculations 
-      (\*.log can be used to include all the log files in the working directory)
-   boltz : bool, default=True
-      Calculation of Boltzmann averaged NMR shifts
-   nmr_atoms : list of str, default=[6, 1]
-      List containing the atom types (as atomic numbers) to consider. For 
-      example, if the user wants to retrieve NMR shifts from C and H atoms 
-      nmr_atoms=[6, 1]
-   nmr_slope : list of float, default=[-1.0537, -1.0784]
-      List containing the slope to apply for the raw NMR shifts calculated with 
-      Gaussian. A slope needs to be provided for each atom type in the analysis 
-      (i.e., for C and H atoms, the nmr_slope=[-1.0537, -1.0784]). These values 
-      can be adjusted using the CHESHIRE repository.
-   nmr_intercept : list of float, default=[181.7815, 31.8723]
-      List containing the intercept to apply for the raw NMR shifts calculated 
-      with Gaussian. An intercept needs to be provided for each atom type in the
-      analysis (i.e., for C and H atoms, the nmr_intercept=[-1.0537, -1.0784]). 
-      These values can be adjusted using the CHESHIRE repository.
-   nmr_experim : str, default=None
-      Filename of a CSV containing the experimental NMR shifts. Two columnds are
-      needed: A) 'atom_idx' should contain the indexes of the atoms to study as 
-      seen in GaussView or other molecular visualizers (i.e., the first atom of 
-      the coordinates has index 1); B) 'experimental_ppm' should contain the 
-      experimental NMR shifts in ppm observed for the atoms.
-"""
-######################################################.
-#        This file stores the QDESCP class           #
-######################################################.
-
-import os
-import subprocess
-import glob
-import sys
-import time
-import json
-import shutil
-import concurrent.futures as futures
-import numpy as np
-from progress.bar import IncrementalBar
-import pandas as pd
-from rdkit import Chem
-from rdkit.Chem import rdFMCS
-from pathlib import Path
-from aqme.utils import (
-    load_variables,
-    read_xyz_charge_mult,
-    mol_from_sdf_or_mol_or_mol2,
-    run_command,
-    check_files
-)
-from aqme.qdescp_utils import (
-    get_boltz_props,
-    read_fod,
-    read_json,
-    read_xtb,
-    read_wbo,
-    read_gfn1,
-    calculate_local_CDFT_descriptors,
-    calculate_global_CDFT_descriptors,
-    calculate_global_CDFT_descriptors_part2,
-    calculate_global_morfeus_descriptors,
-    calculate_local_morfeus_descriptors,
-    get_descriptors
-)
-from aqme.csearch.crest import xyzall_2_xyz
-
-class qdescp:
-    """
-    Class containing all the functions from the QDESCP module
-    """
-
-    def __init__(self, **kwargs):
-
-        start_time_overall = time.time()
-
-        # load default and user-specified variables
-        self.args = load_variables(kwargs, "qdescp")
-
-        # detect errors and incompatibilities before the QDESCP run
-        if self.args.program.lower() not in ["xtb", "nmr"]:
-            self.args.log.write("\nx  Program not supported for QDESCP descriptor generation! Specify: program='xtb' (or nmr)")
-            self.args.log.finalize()
-            sys.exit()
-
-        # get unique files to avoid redundancy in calculations
-        self.args.files = self.get_unique_files()
-
-        if self.args.destination is None:
-            destination = self.args.initial_dir.joinpath("QDESCP")
-        else:
-            destination = Path(self.args.destination)
-
-        # retrieve the different files to run in QDESCP
-        _ = check_files(self,'qdescp')
-
-        self.args.log.write(f"\nStarting QDESCP-{self.args.program} with {len(self.args.files)} job(s)\n")
-
-        # obtain SMARTS patterns from the input files automatically if no patterns are provided
-        smarts_targets = self.auto_pattern_recog()
-
-        # delete SMARTS patterns that are not present in more than 30% of the molecules
-        smarts_targets = self.remove_patterns_low(smarts_targets)
-
-        """
-        Reccolecting descriptors from XTB and Morfeus
-        """
-        update_atom_props = [] 
-        update_denovo_atom_props = [] 
-        update_interpret_atom_props = [] 
-
-        if self.args.program.lower() == "xtb":
-            # Get descriptors (denovo, interpret, full)
-            denovo_descriptors = get_descriptors('denovo')
-            interpret_descriptors = get_descriptors('interpret')
-            full_descriptors = get_descriptors('full')
-
-            # Descriptors in every level
-            denovo_mols = denovo_descriptors['mol']
-            denovo_atoms = denovo_descriptors['atoms']
-
-            interpret_mols = interpret_descriptors['mol']
-            interpret_atoms = interpret_descriptors['atoms']
-
-            mol_props = full_descriptors['mol'] + interpret_mols
-            atom_props = full_descriptors['atoms'] + interpret_atoms
-
-            update_atom_props, update_denovo_atom_props, update_interpret_atom_props = self.gather_files_and_run(
-                destination, atom_props, update_atom_props, smarts_targets, 
-                denovo_atoms, update_denovo_atom_props, interpret_atoms, update_interpret_atom_props
-    )
-            
-    #Update the list of descriptors
-        if len(update_atom_props) > 0:
-            atom_props = update_atom_props
-        if len(update_denovo_atom_props) > 0:
-            denovo_atoms = update_denovo_atom_props
-        if len(update_interpret_atom_props) > 0:
-            interpret_atoms = update_interpret_atom_props
-        
-        # Function to create CSV files and Boltzmann averaged properties.
-        qdescp_csv, qdescp_denovo_csv, qdescp_interpret_csv = self.create_csv_files(destination, mol_props, atom_props, smarts_targets, denovo_mols, denovo_atoms, interpret_mols, interpret_atoms)
-
-        #AQME-ROBERT workflow: Combines the descriptor data from qdescp CSVs with the input CSV and saves the result.
-        self.combine_and_save_csvs(qdescp_csv, qdescp_denovo_csv, qdescp_interpret_csv)
-
-        elapsed_time = round(time.time() - start_time_overall, 2)
-        self.args.log.write(f"\nTime QDESCP: {elapsed_time} seconds\n")
-        self.args.log.finalize()
-
-    def auto_pattern_recog(self):
-        '''
-        Recognizes automatically patterns that are repeated in the molecule database.
-        '''
-
-        smarts_targets = self.args.qdescp_atoms.copy()
-
-        if self.args.csv_name is not None:
-            input_df = pd.read_csv(self.args.csv_name)
-            if len(smarts_targets) == 0:
-                smarts_targets = []
-                if 'SMILES' in input_df.columns or 'smiles' in input_df.columns or any(col.startswith('smiles_') for col in input_df.columns):
-                    possible_smiles_columns = [col for col in input_df.columns if col.lower().startswith('smiles')]
-                    if len(possible_smiles_columns) == 0:
-                        self.args.log.write("x  WARNING! No column with SMILES information found in the input CSV file.")
-                    else:
-                        for col in possible_smiles_columns:
-                            if col in input_df.columns:
-                                smiles_column = col
-                                break
-                        smiles_list = input_df[smiles_column].tolist()
-                else:
-                    self.args.log.write("x  WARNING! No column with SMILES information found in the input CSV file.")
-                if len(smiles_list) > 0:
-                    mols = [Chem.MolFromSmiles(smiles) for smiles in smiles_list if Chem.MolFromSmiles(smiles) is not None]
-                    if len(mols) > 0:
-                        mcs = rdFMCS.FindMCS(mols)
-                        if mcs is not None:
-                            common_substructure = Chem.MolFromSmarts(mcs.smartsString)
-                            # Filter out non-metal atoms
-                            metal_smarts = []
-                            for atom in common_substructure.GetAtoms():
-                                if atom.GetSymbol() in ['Sc', 'Ti', 'V', 'Cr', 'Mn', 'Fe', 'Co', 'Ni', 'Cu', 'Zn', 'Y', 'Zr', 'Nb', 'Mo',
-                                                        'Tc', 'Ru', 'Rh', 'Pd', 'Ag', 'Cd', 'Hf', 'Ta', 'W', 'Re', 'Os', 'Ir', 'Pt', 'Au',
-                                                        'Hg', 'Rf', 'Db', 'Sg', 'Bh', 'Hs', 'Mt', 'Ds', 'Rg', 'Cn', 'Nh', 'Fl', 'Mc', 'Lv', 'Ts', 'Og']:
-                                    metal_smarts.append(f'[{atom.GetSymbol()}]')
-                            common_substructure = Chem.MolToSmiles(Chem.MolFromSmarts('.'.join(metal_smarts)))
-                            if common_substructure is not None and common_substructure != '':
-                                smarts_targets.append(common_substructure)
-                                self.args.log.write(f"\nSubstructure {(common_substructure)} found in input files. Using it for atomic descriptor calculations.")
-        return smarts_targets
-    
-    def remove_patterns_low(self,smarts_targets):
-        '''
-        Delete SMARTS patterns that are not present in more than 30% of the molecules.
-        '''
-
-        if len(smarts_targets) > 0:
-            mol_list = []
-            for file in self.args.files:
-                with open(file, "r") as F:
-                    lines = F.readlines()
-                    smi_exist = False
-                    for i, line in enumerate(lines):
-                        if ">  <SMILES>" in line:
-                            smi = lines[i + 1].split()[0]
-                            mol_indiv = Chem.AddHs(Chem.MolFromSmiles(smi))
-                            mol_list.append(mol_indiv)
-                            smi_exist = True
-                            break
-                    if not smi_exist:
-                        mol_indiv = Chem.SDMolSupplier(file, removeHs=False)
-                        mol_list.append(mol_indiv)
-
-            patterns_remove,matches = [],[]
-            for pattern in smarts_targets:
-                num_matches = len(mol_list)
-                for mol_indiv in mol_list:
-                    try:
-                        # we differentiate if is a number for mapped atom or we are looking for smarts pattern in the molecule
-                        if not str(pattern).isalpha() and str(pattern).isdigit():
-                            for atom in mol_indiv.GetAtoms():
-                                if atom.GetAtomMapNum() == int(pattern):
-                                    pattern_idx = int(atom.GetIdx())
-                                    matches = ((int(pattern_idx),),)
-                        else:
-                            matches = mol_indiv.GetSubstructMatches(Chem.MolFromSmarts(pattern))
-                    except:
-                        try: # I tried to make this except more specific for Boost.Python.ArgumentError, but apparently it's not as simple as it looks
-                            matches = mol_indiv.GetSubstructMatches(Chem.MolFromSmarts(f'[{pattern}]'))
-                        except:
-                            self.args.log.write(f"x  WARNING! SMARTS pattern {pattern} was not specified correctly and its corresponding atomic descriptors will not be generated! Make sure the qdescp_atoms option uses this format: \"[C]\" for atoms, \"[C=N]\" for bonds, and so on.")
-                            patterns_remove.append(pattern)
-                            break
-                    if len(matches) != 1:
-                        num_matches -= 1
-                    if (num_matches / len(mol_list)) < 0.7:
-                        patterns_remove.append(pattern)
-                        self.args.log.write(f"x  WARNING! SMARTS pattern {pattern} is not specified correctly or is not present in more than 30% of the molecules. Atomic descriptors will not be generated for this pattern.")
-                        break
-
-            # remove invalid patterns
-            for pattern in patterns_remove:
-                smarts_targets.remove(pattern)
-
-            return smarts_targets
-    
-    def create_csv_files(self, destination, mol_props, atom_props, smarts_targets, denovo_mols, denovo_atoms, interpret_mols, interpret_atoms):
-        """
-        Function to create CSV files and Boltzmann averaged properties.
-        """
-
-        qdescp_csv = "QDESCP_full_boltz_descriptors.csv"
-        qdescp_denovo_csv = "QDESCP_denovo_boltz_descriptors.csv"
-        qdescp_interpret_csv = "QDESCP_interpret_boltz_descriptors.csv"
-
-        boltz_dir = Path(f"{destination}/boltz")
-        if os.path.exists(f"{boltz_dir}"):
-            self.args.log.write(f'\nx  A previous folder of {boltz_dir} already existed, it was removed and replaced with the results of this QDESCP run.')
-            shutil.rmtree(f"{boltz_dir}")
-        boltz_dir.mkdir(exist_ok=True, parents=True)
-
-        if self.args.boltz:
-            if self.args.program.lower() == "xtb":
-                self.args.log.write('\no  Running RDKit and collecting molecular properties')
-                for file in self.args.files:
-                    mol = Chem.SDMolSupplier(file, removeHs=False)[0]
-                    name = os.path.basename(Path(file)).split(".")[0]
-                    json_files = glob.glob(str(destination) + "/" + name + "_conf_*.json")
-
-                    # Generating the JSON files
-                    _ = get_boltz_props(json_files, name, boltz_dir, "xtb", self, mol_props, atom_props, smarts_targets,
-                                        mol=mol, denovo_mols=denovo_mols, denovo_atoms=denovo_atoms, 
-                                        interpret_mols=interpret_mols, interpret_atoms=interpret_atoms)
-
-                # Create the CSV from the JSON files
-                _ = self.write_csv_boltz_data(destination, qdescp_csv, json_type="standard")  # CSV full
-                _ = self.write_csv_boltz_data(destination, qdescp_denovo_csv, json_type="denovo")  # CSV denovo
-                _ = self.write_csv_boltz_data(destination, qdescp_interpret_csv, json_type="interpret")  # CSV interpret
-
-            elif self.args.program.lower() == "nmr":
-                mol_props = None
-                atom_props = ["NMR Chemical Shifts"]
-                if os.path.basename(Path(self.args.files[0])).split('.')[1].lower() not in ["json"]:
-                    self.args.log.write(f"\nx  The format used ({os.path.basename(Path(self.args.files[0])).split('.')[1]}) is not compatible with QDESCP with NMR! Formats accepted: json")
-                    self.args.log.finalize()
-                    sys.exit()
-
-                name = os.path.basename(Path(self.args.files[0])).split("_conf")[0]
-                json_files = glob.glob(str(os.path.dirname(os.path.abspath(self.args.files[0]))) + "/" + name + "_conf_*.json")
-                get_boltz_props(json_files, name, boltz_dir, "nmr", self, mol_props, atom_props, smarts_targets, 
-                                self.args.nmr_atoms, self.args.nmr_slope, self.args.nmr_intercept, self.args.nmr_experim)
-
-        return qdescp_csv, qdescp_denovo_csv, qdescp_interpret_csv
-    
-    def combine_and_save_csvs(self, qdescp_csv, qdescp_denovo_csv, qdescp_interpret_csv):
-        """
-        AQME-ROBERT workflow
-        Combines the descriptor data from qdescp CSVs with the input CSV and saves the result.
-        """
-        name_db = 'Descriptors'
-        if self.args.program.lower() == "xtb" and self.args.csv_name is not None:
-            if self.args.robert:
-                name_db = 'ROBERT'
-
-            combined_df = pd.DataFrame()
-            combined_denovo_df = pd.DataFrame()  # denovo
-            combined_interpret_df = pd.DataFrame()  # interpret
-
-            # Read the CSV with descriptors
-            qdescp_df = pd.read_csv(qdescp_csv)
-            qdescp_denovo_df = pd.read_csv(qdescp_denovo_csv)
-            qdescp_interpret_df = pd.read_csv(qdescp_interpret_csv)
-
-            input_df = pd.read_csv(self.args.csv_name)
-
-            if 'code_name' not in input_df.columns:
-                self.args.log.write(f"\nx  The input csv_name provided ({self.args.csv_name}) does not contain the code_name column. A combined database for AQME-{name_db} workflows will not be created.")
-            elif 'SMILES' in input_df.columns or 'smiles' in input_df.columns or 'Smiles' in input_df.columns:
-                path_json = os.path.dirname(Path(qdescp_df['Name'][0]))
-                for i, input_name in enumerate(input_df['code_name']):
-                    # concatenate with qdescp_df
-                    qdescp_col = input_df.loc[i].to_frame().T.reset_index(drop=True)
-                    input_col = qdescp_df.loc[(qdescp_df['Name'] == f'{path_json}/{input_name}_rdkit_boltz') | 
-                                            (qdescp_df['Name'] == f'{path_json}/{input_name}_boltz') | 
-                                            (qdescp_df['Name'] == f'{path_json}/{input_name}_0_rdkit_boltz') | 
-                                            (qdescp_df['Name'] == f'{path_json}/{input_name}_1_rdkit_boltz') | 
-                                            (qdescp_df['Name'] == f'{path_json}/{input_name}_2_rdkit_boltz')]
-                    input_col = input_col.drop(['Name'], axis=1).reset_index(drop=True)
-                    combined_row = pd.concat([qdescp_col, input_col], axis=1)
-                    combined_df = pd.concat([combined_df, combined_row], ignore_index=True)
-
-                    # concatenate with  qdescp_denovo_df
-                    input_col_denovo = qdescp_denovo_df.loc[(qdescp_denovo_df['Name'] == f'{path_json}/{input_name}_rdkit_boltz') | 
-                                                            (qdescp_denovo_df['Name'] == f'{path_json}/{input_name}_boltz') | 
-                                                            (qdescp_denovo_df['Name'] == f'{path_json}/{input_name}_0_rdkit_boltz') | 
-                                                            (qdescp_denovo_df['Name'] == f'{path_json}/{input_name}_1_rdkit_boltz') | 
-                                                            (qdescp_denovo_df['Name'] == f'{path_json}/{input_name}_2_rdkit_boltz')]
-                    input_col_denovo = input_col_denovo.drop(['Name'], axis=1).reset_index(drop=True)
-                    combined_row_denovo = pd.concat([qdescp_col, input_col_denovo], axis=1)
-                    combined_denovo_df = pd.concat([combined_denovo_df, combined_row_denovo], ignore_index=True)
-
-                    # concatenate with  qdescp_interpret_df
-                    input_col_interpret = qdescp_interpret_df.loc[(qdescp_interpret_df['Name'] == f'{path_json}/{input_name}_rdkit_boltz') | 
-                                                                (qdescp_interpret_df['Name'] == f'{path_json}/{input_name}_boltz') | 
-                                                                (qdescp_interpret_df['Name'] == f'{path_json}/{input_name}_0_rdkit_boltz') | 
-                                                                (qdescp_interpret_df['Name'] == f'{path_json}/{input_name}_1_rdkit_boltz') | 
-                                                                (qdescp_interpret_df['Name'] == f'{path_json}/{input_name}_2_rdkit_boltz')]
-                    input_col_interpret = input_col_interpret.drop(['Name'], axis=1).reset_index(drop=True)
-                    combined_row_interpret = pd.concat([qdescp_col, input_col_interpret], axis=1)
-                    combined_interpret_df = pd.concat([combined_interpret_df, combined_row_interpret], ignore_index=True)
-
-                # clean and save DataFrames
-                combined_df = combined_df.dropna(axis=0)
-                combined_denovo_df = combined_denovo_df.dropna(axis=0)
-                combined_interpret_df = combined_interpret_df.dropna(axis=0)
-
-                csv_basename = os.path.basename(self.args.csv_name)
-                csv_path = self.args.initial_dir.joinpath(f'AQME-{name_db}_full_{csv_basename}')
-                csv_path_denovo = self.args.initial_dir.joinpath(f'AQME-{name_db}_denovo_{csv_basename}')
-                csv_path_interpret = self.args.initial_dir.joinpath(f'AQME-{name_db}_interpret_{csv_basename}')
-
-                # Save concatenated DataFrames as CSV files
-                combined_df.to_csv(f'{csv_path}', index=None, header=True)
-                combined_denovo_df.to_csv(f'{csv_path_denovo}', index=None, header=True)
-                combined_interpret_df.to_csv(f'{csv_path_interpret}', index=None, header=True)
-
-                self.args.log.write(f"o  The AQME-{name_db}_full_{csv_basename} file containing the database ready for the AQME-{name_db} workflow was successfully created in {self.args.initial_dir}")
-                self.args.log.write(f"o  The AQME-{name_db}_denovo_{csv_basename} file containing the database ready for the AQME-{name_db} workflow was successfully created in {self.args.initial_dir}")
-                self.args.log.write(f"o  The AQME-{name_db}_interpret_{csv_basename} file containing the database ready for the AQME-{name_db} workflow was successfully created in {self.args.initial_dir}")
-            else:
-                self.args.log.write(f"\nx  The input csv_name provided ({self.args.csv_name}) does not contain the SMILES column. A combined database for AQME-{name_db} workflows will not be created.")
-
-            _ = self.process_aqme_csv(name_db)
-                
-    
-    def write_csv_boltz_data(self, destination, qdescp_csv, json_type="standard"):
-        """
-        Concatenate the values for all calculations
-        """
-        
-        # JSON files
-        if json_type == "denovo":
-            json_pattern = str(destination) + "/boltz/*_denovo_boltz.json"
-        elif json_type == "interpret":
-            json_pattern = str(destination) + "/boltz/*_interpret_boltz.json"
-        else:
-            json_pattern = str(destination) + "/boltz/*_full_boltz.json"
-
-        boltz_json_files = glob.glob(json_pattern)
-        dfs = [] 
-        for file in boltz_json_files:
-            data = pd.read_json(file, lines=True)
-
-            data["Name"] = file.split(".json")[0]
-            dfs.append(data)
-
-        if len(dfs) > 0:
-            temp = pd.concat(dfs, ignore_index=True) 
-            temp.to_csv(qdescp_csv, index=False)
-            self.args.log.write(f"o  The {qdescp_csv} file containing Boltzmann weighted xTB, RDKit and Morfeus descriptors was successfully created in {self.args.initial_dir}")
-        else:
-            self.args.log.write(f"x  No CSV file containing Boltzmann weighted descriptors was created. This might happen when using the qdescp_atoms option with an atom/group that is not found in any of the calculations")
-    
-    def gather_files_and_run(self, destination, atom_props, update_atom_props, smarts_targets, denovo_atoms, update_denovo_atom_props, interpret_atoms, update_interpret_atom_props):
-        """
-        Load all the input files, execute xTB calculations, gather descriptors and clean up scratch data
-        """
-
-        # write input files
-        if os.path.basename(Path(self.args.files[0])).split('.')[1].lower() not in ["sdf", "xyz", "pdb"]:
-            self.args.log.write(f"\nx  The format used ({os.path.basename(Path(self.args.files[0])).split('.')[1]}) is not compatible with QDESCP with xTB! Formats accepted: sdf, xyz, pdb")
-            self.args.log.finalize()
-            sys.exit()
-
-        bar = IncrementalBar(
-        "\no  Number of finished jobs from QDESCP", max=len(self.args.files)
-        )
-        # asynchronous multithreading to accelerate QDESCP (since xTB uses 1 processor to be reproducible)
-        with futures.ThreadPoolExecutor(
-            max_workers=self.args.nprocs,
-            ) as executor:
-                for file in self.args.files:
-                    _ = executor.submit(
-                        self.xtb_complete, file,bar,destination,atom_props,update_atom_props,smarts_targets
-                        )
-        
-        bar.finish()
-
-        return update_atom_props
-
-
-    def xtb_complete(self,file,bar,destination,atom_props,update_atom_props,smarts_targets):
-        """
-        Run all the xTB calculations and collect the properties inside JSON files
-        """ 
-
-        xyz_files, xyz_charges, xyz_mults = [], [], []
-        name = os.path.basename(Path(file)).split('.')[0]
-        ext = os.path.basename(Path(file)).split(".")[1]
-        self.args.log.write(f"\n\n   ----- {name} -----")
-        if ext.lower() == "xyz":
-            # separate the parent XYZ file into individual XYZ files
-            xyzall_2_xyz(file, name)
-            for conf_file in glob.glob(f"{name}_conf_*.xyz"):
-                if self.args.charge is None:
-                    charge_xyz, _ = read_xyz_charge_mult(conf_file)
-                else:
-                    charge_xyz = self.args.charge
-                if self.args.mult is None:
-                    _, mult_xyz = read_xyz_charge_mult(conf_file)
-                else:
-                    mult_xyz = self.args.mult
-                xyz_files.append(
-                    os.path.dirname(os.path.abspath(file)) + "/" + conf_file
-                )
-                xyz_charges.append(charge_xyz)
-                xyz_mults.append(mult_xyz)
-
-        else:
-            command_pdb = [
-                "obabel",
-                f"-i{ext.lower()}",
-                file,
-                "-oxyz",
-                f"-O{os.path.dirname(os.path.abspath(file))}/{name}_conf_.xyz",
-                "-m",
-            ]
-            subprocess.run(
-                command_pdb,
-                stdout=subprocess.DEVNULL,
-                stderr=subprocess.DEVNULL,
-            )
-
-            if self.args.charge is None:
-                _, charges, _, _ = mol_from_sdf_or_mol_or_mol2(file, "csearch", self.args)
-            else:
-                charges = [self.args.charge] * len(
-                    glob.glob(
-                        f"{os.path.dirname(os.path.abspath(file))}/{name}_conf_*.xyz"
-                    )
-<<<<<<< HEAD
-                ):
-                    xyz_files.append(f)
-                    xyz_charges.append(charges[count])
-                    xyz_mults.append(mults[count])
-
-            bar = IncrementalBar(
-                "\no  Number of finished jobs from QDESCP", max=len(xyz_files)
-            )
-            # multiprocessing to accelerate QDESCP (since xTB uses 1 processor to be reproducible)
-            with futures.ThreadPoolExecutor(
-                max_workers=self.args.nprocs,
-            ) as executor:
-                for xyz_file, charge, mult in zip(xyz_files, xyz_charges, xyz_mults):
-                    _ = executor.submit(
-                        self.xtb_complete, xyz_file, charge, mult, destination, file, atom_props, smarts_targets, bar, update_atom_props, denovo_atoms, update_denovo_atom_props, interpret_atoms, update_interpret_atom_props
-                    )
-            bar.finish()
-
-        return update_atom_props, update_denovo_atom_props, update_interpret_atom_props
-
-
-    def xtb_complete(self, xyz_file, charge, mult, destination, file, atom_props, smarts_targets, bar, update_atom_props, denovo_atoms, update_denovo_atom_props, interptret_atoms, update_interpret_atom_props):
-        """
-        Run all the xTB calculations and collect the properties inside JSON files
-        """ 
-        
-        name_xtb = os.path.basename(Path(xyz_file)).split(".")[0]
-        self.args.log.write(f"\no  Running xTB and collecting properties")
-
-        # if xTB fails during any of the calculations (UnboundLocalError), xTB assigns weird
-        # qm5 charges (i.e. > +10 or < -10, ValueError), or the json file is not created 
-        # for some weird xTB error (FileNotFoundError), that molecule is not used 
-        xtb_passing = True
-        try:
-            xtb_files_props = self.run_sp_xtb(xyz_file, charge, mult, name_xtb, destination)
-            path_name = Path(os.path.dirname(file)).joinpath(os.path.basename(Path(file)).split(".")[0])
-
-            #standar
-            update_atom_props = self.collect_xtb_properties(path_name, atom_props, update_atom_props, smarts_targets, xtb_files_props)
-
-            #denovo
-            update_denovo_atom_props = self.collect_xtb_properties(path_name, denovo_atoms, update_denovo_atom_props, smarts_targets, xtb_files_props)
-
-            #interpret
-            update_interpret_atom_props = self.collect_xtb_properties(path_name, interptret_atoms, update_interpret_atom_props, smarts_targets, xtb_files_props)
-
-        except Exception as e:
-            xtb_passing = False
-
-        self.cleanup(name_xtb, destination, xtb_passing, xtb_files_props)
-        bar.next()
-
-        return update_atom_props, update_denovo_atom_props, update_interpret_atom_props
-
-=======
-                )
-            if self.args.mult is None:
-                _, _, mults, _ = mol_from_sdf_or_mol_or_mol2(file, "csearch", self.args)
-            else:
-                mults = [self.args.mult] * len(
-                    glob.glob(
-                        f"{os.path.dirname(os.path.abspath(file))}/{name}_conf_*.xyz"
-                    )
-                )
-
-            for count, f in enumerate(
-                glob.glob(
-                    f"{os.path.dirname(os.path.abspath(file))}/{name}_conf_*.xyz"
-                )
-            ):
-                xyz_files.append(f)
-                xyz_charges.append(charges[count])
-                xyz_mults.append(mults[count])
-
-        for xyz_file, charge, mult in zip(xyz_files, xyz_charges, xyz_mults):
-            name_xtb = os.path.basename(Path(xyz_file)).split(".")[0]
-            self.args.log.write(f"\no  Running xTB and collecting properties")
-
-            # if xTB fails during any of the calculations (UnboundLocalError), xTB assigns weird
-            # qm5 charges (i.e. > +10 or < -10, ValueError), or the json file is not created 
-            # for some weird xTB error (FileNotFoundError), that molecule is not used 
-            xtb_passing = True
-            try:
-                xtb_files_props = self.run_sp_xtb(xyz_file, charge, mult, name_xtb, destination)
-                path_name = Path(os.path.dirname(file)).joinpath(os.path.basename(Path(file)).split(".")[0])
-                update_atom_props = self.collect_xtb_properties(path_name, atom_props, update_atom_props, smarts_targets, xtb_files_props)
-            except (UnboundLocalError,ValueError,FileNotFoundError):
-                xtb_passing = False
-            self.cleanup(name_xtb, destination, xtb_passing, xtb_files_props)            
-        bar.next()
-        
->>>>>>> 0ff76c08
-
-    def run_sp_xtb(self, xyz_file, charge, mult, name, destination):
-        """
-        Runs different types of single point xTB calculations
-        """
-
-        dat_dir = destination / name
-        dat_dir.mkdir(exist_ok=True, parents=True)
-
-        # dictionary with the PATHs to the different xTB files
-        xtb_files_props = {}
-
-        xtb_files_props['xtb_xyz_path'] = str(dat_dir) + "/{0}.xyz".format(name)
-        shutil.move(xyz_file, xtb_files_props['xtb_xyz_path'])
-
-        xtb_input_file = str(dat_dir) + "/{0}_xtb.inp".format(name)
-        with open(xtb_input_file, "wt") as f:
-            f.write("$write\n")
-            f.write("json=true\n")
-
-        xtb_files_props['xtb_opt'] = str(dat_dir) + "/{0}.out".format(name+'_opt')
-        xtb_files_props['xtb_out'] = str(dat_dir) + "/{0}.out".format(name)
-        xtb_files_props['xtb_json'] = str(dat_dir) + "/{0}.json".format(name)
-        xtb_files_props['xtb_wbo'] = str(dat_dir) + "/{0}.wbo".format(name)
-        xtb_files_props['xtb_gfn1'] = str(dat_dir) + "/{0}.gfn1".format(name)
-<<<<<<< HEAD
-        xtb_files_props['xtb_gfn1'] = str(dat_dir) + "/{0}.gfn1".format(name)
-        xtb_files_props['xtb_Nminus1'] = str(dat_dir) + "/{0}.Nminus1".format(name)
-        xtb_files_props['xtb_Nminus2'] = str(dat_dir) + "/{0}.Nminus2".format(name)
-        xtb_files_props['xtb_Nplus1'] = str(dat_dir) + "/{0}.Nplus1".format(name)
-        xtb_files_props['xtb_Nplus2'] = str(dat_dir) + "/{0}.Nplus2".format(name)
-=======
->>>>>>> 0ff76c08
-        xtb_files_props['xtb_fukui'] = str(dat_dir) + "/{0}.fukui".format(name)
-        xtb_files_props['xtb_fod'] = str(dat_dir) + "/{0}.fod".format(name)
-
-        os.environ["OMP_STACKSIZE"] = self.args.stacksize
-        # run xTB/CREST with 1 processor
-        os.environ["OMP_NUM_THREADS"] = "1"
-        os.environ["MKL_NUM_THREADS"] = "1"
-
-        # initial xTB optimization
-        if self.args.xtb_opt:
-
-            command_opt = [
-                "xtb",
-                xtb_files_props['xtb_xyz_path'],
-                "--opt",
-                str(self.args.qdescp_opt),
-                "--acc",
-                str(self.args.qdescp_acc),
-                "--gfn",
-                "2",
-                "--chrg",
-                str(charge),
-                "--uhf",
-                str(int(mult) - 1),
-                "-P",
-                "1",
-            ]
-            if self.args.qdescp_solvent is not None:
-                command_opt.append("--alpb")
-                command_opt.append(f"{self.args.qdescp_solvent}")
-            run_command(command_opt, xtb_files_props['xtb_opt'] , cwd=dat_dir)
-
-            # replaces RDKit geometries with xTB geometries
-            os.remove(xtb_files_props['xtb_xyz_path'])
-            try:
-                os.rename(str(dat_dir) + "/xtbopt.xyz", xtb_files_props['xtb_xyz_path'])
-            except FileNotFoundError:
-                os.rename(str(dat_dir) + "/xtblast.xyz", xtb_files_props['xtb_xyz_path'])
-<<<<<<< HEAD
-
-            final_xyz_path = xtb_files_props['xtb_xyz_path']
-            self.final_xyz_path = final_xyz_path
-            with open(final_xyz_path, "r") as xyz_file:
-                self.xyz_coordinates = xyz_file.readlines() 
-
-=======
->>>>>>> 0ff76c08
-
-        command1 = [
-            "xtb",
-            xtb_files_props['xtb_xyz_path'],
-            "--pop",
-            "--wbo",
-            "--acc",
-            str(self.args.qdescp_acc),
-            "--gfn",
-            "2",
-            "--chrg",
-            str(charge),
-            "--uhf",
-            str(int(mult) - 1),
-            "--etemp",
-            str(self.args.qdescp_temp),
-            "--input",
-            str(xtb_input_file),
-            "-P",
-            "1",
-        ]
-        if self.args.qdescp_solvent is not None:
-            command1.append("--alpb")
-            command1.append(f"{self.args.qdescp_solvent}")
-        run_command(command1, xtb_files_props['xtb_out'], cwd=dat_dir)
-
-        os.rename(str(dat_dir) + "/xtbout.json", xtb_files_props['xtb_json'])
-        os.rename(str(dat_dir) + "/wbo", xtb_files_props['xtb_wbo'])
-
-        command2 = [
-            "xtb",
-            xtb_files_props['xtb_xyz_path'],
-            "--pop",
-            "--gfn",
-            "1",
-            "--chrg",
-            str(charge),
-            "--acc",
-            str(self.args.qdescp_acc),
-            "--uhf",
-            str(int(mult) - 1),
-            "--etemp",
-            str(self.args.qdescp_temp),
-            "--vomega",
-            "-P",
-            "1",
-        ]
-        if self.args.qdescp_solvent is not None:
-            command2.append("--alpb")
-            command2.append(f"{self.args.qdescp_solvent}")
-        run_command(command2, xtb_files_props['xtb_gfn1'], cwd=dat_dir)
-
-        command3 = [
-            "xtb",
-            xtb_files_props['xtb_xyz_path'],
-            "--vfukui",
-            "--gfn",
-            "2",
-            "--chrg",
-            str(charge),
-            "--acc",
-            str(self.args.qdescp_acc),
-            "--uhf",
-            str(int(mult) - 1),
-            "--etemp",
-            str(self.args.qdescp_temp),
-            "-P",
-            "1",
-        ]
-        if self.args.qdescp_solvent is not None:
-            command3.append("--alpb")
-            command3.append(f"{self.args.qdescp_solvent}")
-        run_command(command3, xtb_files_props['xtb_fukui'], cwd=dat_dir)
-
-        command4 = [
-            "xtb",
-            xtb_files_props['xtb_xyz_path'],
-            "--fod",
-            "--gfn",
-            "2",
-            "--chrg",
-            str(charge),
-            "--acc",
-            str(self.args.qdescp_acc),
-            "--uhf",
-            str(int(mult) - 1),
-            "--etemp",
-            str(self.args.qdescp_temp),
-            "-P",
-            "1",
-        ]
-        if self.args.qdescp_solvent is not None:
-            command4.append("--alpb")
-            command4.append(f"{self.args.qdescp_solvent}")
-<<<<<<< HEAD
-        run_command(command4, xtb_files_props['xtb_fod'], cwd=dat_dir)
-
-        command5 = [
-            "xtb",
-            xtb_files_props['xtb_xyz_path'],
-            "--gfn",
-            "1",
-            "--chrg",
-            str(int(charge) +1),
-            "--acc",
-            str(self.args.qdescp_acc),
-            "--uhf",
-            str(mult),
-            "--etemp",
-            str(self.args.qdescp_temp),
-            "-P",
-            "1",
-        ]
-        if self.args.qdescp_solvent is not None:
-            command5.append("--alpb")
-            command5.append(f"{self.args.qdescp_solvent}")
-        run_command(command5, xtb_files_props['xtb_Nminus1'], cwd=dat_dir)
-
-        command6 = [
-            "xtb",
-            xtb_files_props['xtb_xyz_path'],
-            "--gfn",
-            "1",
-            "--chrg",
-            str(int(charge) +2),
-            "--acc",
-            str(self.args.qdescp_acc),
-            "--uhf",
-            str(int(mult) - 1),
-            "--etemp",
-            str(self.args.qdescp_temp),
-            "-P",
-            "1",
-        ]
-        if self.args.qdescp_solvent is not None:
-            command6.append("--alpb")
-            command6.append(f"{self.args.qdescp_solvent}")
-        run_command(command6, xtb_files_props['xtb_Nminus2'], cwd=dat_dir)
-=======
-        run_command(command4, xtb_files_props['xtb_fod'],cwd=dat_dir)
-
-        return xtb_files_props
->>>>>>> 0ff76c08
-
-        command7 = [
-            "xtb",
-            xtb_files_props['xtb_xyz_path'],
-            "--gfn",
-            "1",
-            "--chrg",
-            str(int(charge) -1),
-            "--acc",
-            str(self.args.qdescp_acc),
-            "--uhf",
-            str(int(mult)),
-            "--etemp",
-            str(self.args.qdescp_temp),
-            "-P",
-            "1",
-        ]
-        if self.args.qdescp_solvent is not None:
-            command7.append("--alpb")
-            command7.append(f"{self.args.qdescp_solvent}")
-        run_command(command7, xtb_files_props['xtb_Nplus1'], cwd=dat_dir)
-
-<<<<<<< HEAD
-        command8 = [
-            "xtb",
-            xtb_files_props['xtb_xyz_path'],
-            "--gfn",
-            "1",
-            "--chrg",
-            str(int(charge)-2),
-            "--acc",
-            str(self.args.qdescp_acc),
-            "--uhf",
-            str(int(mult)-1),
-            "--etemp",
-            str(self.args.qdescp_temp),
-            "-P",
-            "1",
-        ]
-        if self.args.qdescp_solvent is not None:
-            command8.append("--alpb")
-            command8.append(f"{self.args.qdescp_solvent}")
-        run_command(command8, xtb_files_props['xtb_Nplus2'], cwd=dat_dir)
-
-        return xtb_files_props
-
-
-=======
->>>>>>> 0ff76c08
-    def collect_xtb_properties(self,name_initial,atom_props,update_atom_props,smarts_targets,xtb_files_props):
-        """
-        Collects all xTB properties from the files and puts them in a JSON file
-        """
-<<<<<<< HEAD
-        properties_dict = read_xtb(xtb_files_props['xtb_out'])
-        localgfn1 = read_gfn1(xtb_files_props['xtb_gfn1'])
-        properties_FOD = read_fod(xtb_files_props['xtb_fod'])
-        bonds, wbos = read_wbo(xtb_files_props['xtb_wbo'])
-        cdft_descriptors = calculate_global_CDFT_descriptors(xtb_files_props['xtb_gfn1'])
-        cdft_descriptors2  = calculate_global_CDFT_descriptors_part2( xtb_files_props['xtb_gfn1'], xtb_files_props['xtb_Nminus1'], xtb_files_props['xtb_Nminus2'], xtb_files_props['xtb_Nplus1'], xtb_files_props['xtb_Nplus2'], cdft_descriptors)
-        localDescriptors = calculate_local_CDFT_descriptors(xtb_files_props['xtb_fukui'], cdft_descriptors, cdft_descriptors2)
-=======
-
-        (
-            _,
-            total_charge,
-            _,
-            homo,
-            lumo,
-            atoms,
-            _,
-            _,
-            dipole_module,
-            Fermi_level,
-            transition_dipole_moment,
-            covCN,
-            C6AA,
-            alpha,
-            homo_occ,
-            lumo_occ,
-            born_rad,
-            SASA,
-            h_bond,
-            total_SASA,
-            total_C6AA,
-            total_C8AA,
-            total_alpha,
-        ) = read_xtb(xtb_files_props['xtb_out'])
-        FPLUS, FMINUS, FRAD = read_fukui(xtb_files_props['xtb_fukui'])
-        MULLIKEN, CM5, s_prop, p_prop, d_prop = read_gfn1(xtb_files_props['xtb_gfn1'])
-        total_fod, fod, s_prop_fod, p_prop_fod, d_prop_fod = read_fod(xtb_files_props['xtb_fod'])
-        bonds, wbos = read_wbo(xtb_files_props['xtb_wbo'])
-
->>>>>>> 0ff76c08
-        # create matrix of Wiberg bond-orders
-        atoms = properties_dict.get("atoms")
-        nat = len(atoms)
-        wbo_matrix = np.zeros((nat, nat))
-        for i, bond in enumerate(bonds):
-            wbo_matrix[(bond[0] - 1)][(bond[1] - 1)] = wbos[i]
-            wbo_matrix[(bond[1] - 1)][(bond[0] - 1)] = wbos[i]
-
-        """
-		Now add xTB descriptors to existing json files.
-		"""
-<<<<<<< HEAD
-        json_data = read_json(xtb_files_props['xtb_json']) 
-        json_data["Wiberg matrix"] = wbo_matrix.tolist()
-        # From read_xtb
-        json_data.update(properties_dict)
-        # From read_json
-        json_data.update(properties_FOD)
-        # From read_gfn1
-        json_data.update(localgfn1)
-        #CDFT part 1
-        json_data.update(cdft_descriptors)
-        #CDFT part 2
-        json_data.update(cdft_descriptors2)
-        # Local Descriptors
-        json_data.update(localDescriptors)
-
-        """
-		Morfeus Descriptors
-		"""
-        #Global descriptors
-        global_properties_morfeus = calculate_global_morfeus_descriptors(self.final_xyz_path)
-        json_data.update(global_properties_morfeus)       
-        #Local descriptors
-        local_properties_morfeus = calculate_local_morfeus_descriptors(self.final_xyz_path)
-        json_data.update(local_properties_morfeus)  
-
-        """
-		Locate Smarts, qdescp_atoms
-		"""
-=======
-
-        json_data = read_json(xtb_files_props['xtb_json'])
-        json_data["Dipole module/D"] = dipole_module
-        json_data["Total charge"] = total_charge
-        json_data["Transition dipole module/D"] = transition_dipole_moment
-        json_data["HOMO"] = homo
-        json_data["LUMO"] = lumo
-        json_data["HOMO occupancy"] = homo_occ
-        json_data["LUMO occupancy"] = lumo_occ
-        json_data["mulliken charges"] = MULLIKEN
-        json_data["cm5 charges"] = CM5
-        json_data["FUKUI+"] = FPLUS
-        json_data["FUKUI-"] = FMINUS
-        json_data["FUKUIrad"] = FRAD
-        json_data["s proportion"] = s_prop
-        json_data["p proportion"] = p_prop
-        json_data["d proportion"] = d_prop
-        json_data["Fermi-level/eV"] = Fermi_level
-        json_data["Coordination numbers"] = covCN
-        json_data["Dispersion coefficient C6"] = C6AA
-        json_data["Total dispersion C6"] = total_C6AA
-        json_data["Total dispersion C8"] = total_C8AA
-        json_data["Polarizability alpha"] = alpha
-        json_data["Total polarizability alpha"] = total_alpha
-        json_data["Wiberg matrix"] = wbo_matrix.tolist()
-        json_data["Born radii"] = born_rad
-        json_data["Atomic SASAs"] = SASA
-        json_data["Solvent H bonds"] = h_bond
-        json_data["Total SASA"] = total_SASA
-        json_data["Total FOD"] = total_fod
-        json_data["FOD"] = fod
-        json_data["FOD s proportion"] = s_prop_fod
-        json_data["FOD p proportion"] = p_prop_fod
-        json_data["FOD d proportion"] = d_prop_fod
-
->>>>>>> 0ff76c08
-        with open(xtb_files_props['xtb_xyz_path'], "r") as f:
-            inputs = f.readlines()
-
-        coordinates = [inputs[i].strip().split()[1:] for i in range(2, int(inputs[0].strip()) + 2)]
-        json_data["Coordinates"] = coordinates
-
-        if len(smarts_targets) > 0:
-            # Detect SMILES from SDF files generated by CSEARCH or create molecule objects.
-            sdf_file = f'{name_initial}.sdf'
-            with open(sdf_file, "r") as F:
-                lines = F.readlines()
-
-            smi_exist = False
-            for i, line in enumerate(lines):
-                if ">  <SMILES>" in line:
-                    smi = lines[i + 1].split()[0]
-                    mol = Chem.AddHs(Chem.MolFromSmiles(smi))
-                    smi_exist = True
-                    break
-            if not smi_exist:
-                mol = Chem.SDMolSupplier(sdf_file, removeHs=False)
-
-            # Search for target atoms or groups
-            for pattern in smarts_targets:
-                matches = []
-                idx_set = None
-                
-                if not str(pattern).isalpha() and str(pattern).isdigit():
-                    for atom in mol.GetAtoms():
-                        if atom.GetAtomMapNum() == int(pattern):
-                            idx_set = pattern
-                            pattern_idx = int(atom.GetIdx())
-                            matches = ((int(pattern_idx),),)
-                else:
-                    try:
-                        matches = mol.GetSubstructMatches(Chem.MolFromSmarts(pattern))
-                    except:
-                        try:
-                            matches = mol.GetSubstructMatches(Chem.MolFromSmarts(f'[{pattern}]'))
-                        except:
-                            self.args.log.write(f"x  WARNING! SMARTS pattern was not specified correctly! Make sure the qdescp_atoms option uses this format: \"[C]\" for atoms, \"[C=N]\" for bonds, and so on.")
-
-                if len(matches) == 0:
-                    self.args.log.write(f"x  WARNING! SMARTS pattern {pattern} not found in the system, this molecule will not be used.")
-                elif matches[0] == -1:
-                    self.args.log.write(f"x  WARNING! Mapped atom {pattern} not found in the system, this molecule will not be used.")
-                elif len(matches) > 1:
-                    self.args.log.write(f"x  WARNING! More than one {pattern} atom was found in the system, this molecule will not be used.")
-                elif len(matches) == 1:
-
-                    atom_indices = list(matches[0])
-                    atom_types = []
-                    for atom_idx in atom_indices:
-                        atom_types.append(mol.GetAtoms()[atom_idx].GetSymbol())
-
-                    n_types = len(set(atom_types))
-                    if n_types == 1:
-                        sorted_indices = sorted(atom_indices, key=lambda idx: len(mol.GetAtoms()[idx].GetNeighbors()))
-                    elif n_types > 1:
-                        sorted_indices = sorted(atom_indices, key=lambda idx: mol.GetAtoms()[idx].GetAtomicNum())
-                    
-                    match_idx = 1
-                    match_names = []
-                    for atom_idx in sorted_indices:
-                        atom_type = mol.GetAtoms()[atom_idx].GetSymbol()
-                        if len(matches[0]) == 1:
-                            if idx_set is None:
-                                match_name = f'{atom_type}'
-                            else:
-                                match_name = f'{atom_type}{idx_set}'
-                        else:
-                            if n_types == 1:
-                                match_name = f'{pattern}_{atom_type}{match_idx}'
-                                match_idx += 1
-                            elif n_types > 1:
-                                match_name = f'{pattern}_{atom_type}'
-                        match_names.append(match_name)
-
-<<<<<<< HEAD
-                    # Assign atomic descriptors to each identified atom
-                    for atom_idx, match_name in zip(sorted_indices, match_names):
-                        idx_xtb = atom_idx
-=======
-                        # calculate DBSTEP descriptors
-                        if self.args.dbstep_calc:
-                            import dbstep.Dbstep as db
-                            self.args.log.write(f"\no   Running DBSTEP and collecting properties")
-
-                            # calculates buried volume to the type of atom selected
-                            try:
-                                dbstep_obj = db.dbstep(xtb_files_props['xtb_xyz_path'],atom1=idx_dbstep,r=float(self.args.dbstep_r),commandline=True,verbose=False,volume=True)  
-                                json_data[f'{match_name}_DBSTEP_Vbur'] = float(dbstep_obj.bur_vol)
-                                if f'{match_name}_DBSTEP_Vbur' not in update_atom_props:
-                                    update_atom_props.append(f'{match_name}_DBSTEP_Vbur')
-                            except TypeError:
-                                self.args.log.write(f'x  WARNING! DBSTEP is not working correctly, DBSTEP properties will not be calculated.')
-
-                        # selects xTB atomic properties
->>>>>>> 0ff76c08
-                        for prop in atom_props:
-                            json_data[f'{match_name}_{prop}'] = json_data[prop][idx_xtb]
-                            if f'{match_name}_{prop}' not in update_atom_props:
-                                update_atom_props.append(f'{match_name}_{prop}')
-
-                    # Add maximum and minimum values for functional groups with the same two atoms
-                    if len(match_names) > 1 and n_types == 1:
-                        for prop in atom_props:
-                            prop_values = []
-                            for prop_name in match_names:
-                                prop_values.append(json_data[f'{prop_name}_{prop}'])
-                            json_data[f'{pattern}_max_{prop}'] = max(prop_values)
-                            json_data[f'{pattern}_min_{prop}'] = min(prop_values)
-
-        with open(xtb_files_props['xtb_json'], "w") as outfile:
-            json.dump(json_data, outfile)
-
-        return update_atom_props
-
-    def cleanup(self, name, destination, xtb_passing, xtb_files_props):
-        """
-        Removes files from the xTB calculations that are not relevant and place json files in the 
-        QDESCP folder
-        """
-
-        if xtb_passing: # only move molecules with successful xTB calcs
-            final_json = str(destination) + "/" + name + ".json"
-            shutil.move(xtb_files_props['xtb_json'], final_json)
-        
-        # delete xTB files that does not contain useful data
-        files = glob.glob(f"{destination}/{name}/*")
-        for file in files:
-            if name not in os.path.basename(file) or '.inp' in os.path.basename(file):
-                os.remove(file)
-        if not os.path.exists(f"{destination}/xtb_data"): 
-            Path(f"{destination}/xtb_data").mkdir()
-        if os.path.exists(f"{destination}/xtb_data/{name}"): 
-            self.args.log.write(f'\nx  A previous folder of {name} already existed, it was removed and replaced with the results of this QDESCP run.')
-            shutil.rmtree(f"{destination}/xtb_data/{name}")
-        shutil.move(f"{destination}/{name}", f"{destination}/xtb_data/{name}")
-
-    def get_unique_files(self):
-        unique_files = []
-        unique_smiles = []
-        for file in self.args.files:
-            with open(file, "r") as F:
-                lines = F.readlines()
-                smi_exist = False
-                for i, line in enumerate(lines):
-                    if ">  <SMILES>" in line:
-                        smi = lines[i + 1].split()[0]
-                        if smi not in unique_smiles:
-                            unique_smiles.append(smi)
-                            unique_files.append(file)
-                            smi_exist = True
-                if smi_exist:
-                    continue
-        if not unique_smiles:
-            unique_files = self.args.files
-        return unique_files
-    
-    def process_aqme_csv(self,name_db):
-        csv_temp = pd.read_csv(f'{self.args.csv_name}')
-        df_temp = pd.read_csv(f'AQME-{name_db}_{self.args.csv_name}')
-
-        if len(df_temp) < len(csv_temp):
-            missing_rows = csv_temp.loc[~csv_temp['code_name'].isin(df_temp['code_name'])]
-            missing_rows[['code_name', 'SMILES']].to_csv(f'AQME-{name_db}_{self.args.csv_name}', mode='a', header=False, index=False)
-
-            order = csv_temp['code_name'].tolist()
-
-            df_temp = df_temp.sort_values(by='code_name', key=lambda x: x.map({v: i for i, v in enumerate(order)}))
-            df_temp = df_temp.fillna(df_temp.groupby('SMILES').transform('first'))
-
-            df_temp.to_csv(f'AQME-{name_db}_{self.args.csv_name}', index=False)
-
-        return df_temp
+"""
+Parameters
+----------
+
+General
++++++++
+
+   w_dir_main : str, default=os.getcwd()
+      Working directory
+   destination : str, default=None,
+      Directory to create the JSON file(s)
+   program : str, default=None
+      Program required to create the new descriptors. Current options: 'xtb', 'nmr'
+   qdescp_atoms : list of str, default=[]
+      Type of atom or group to calculate atomic properties. This option admits atoms 
+      (i.e., qdescp_atoms=['P']) and SMART patterns (i.e., qdescp_atoms=['C=O']) 
+   robert : bool, default=True
+      Creates a database ready to use in an AQME-ROBERT machine learning workflow,
+      combining the input CSV with SMILES/code_name and the calculated xTB/DBSTEP descriptors
+
+xTB descriptors
++++++++++++++++
+
+   files : list of str, default=''
+      Filenames of SDF/PDB/XYZ files to calculate xTB descriptors. If \*.sdf 
+      (or other strings that are not lists such as \*.pdb) are specified, 
+      the program will look for all the SDF files in the working directory 
+      through glob.glob(\*.sdf)
+   charge : int, default=None
+      Charge of the calculations used in the following input files (charges from
+      SDF files generated in CSEARCH are read automatically).
+   mult : int, default=None
+      Multiplicity of the calculations used in the following input files 
+      (multiplicities from SDF files generated in CSEARCH are read automatically).
+   qdescp_solvent : str, default=None
+      Solvent used in the xTB property calculations (ALPB model)
+   qdescp_temp : float, default=300
+      Temperature required for the xTB property calculations
+   qdescp_acc : float, default=0.2
+      Accuracy required for the xTB property calculations 
+   qdescp_opt : str, default='normal'
+      Convergence criteria required for the xTB property calculations 
+   boltz : bool, default=True
+      Calculation of Boltzmann averaged xTB properties and addition of RDKit 
+      molecular descriptors
+   xtb_opt : bool, default=True
+      Performs an initial xTB geometry optimization before calculating descriptors
+
+NMR simulation
+++++++++++++++
+
+   files : list of str, default=''
+      Filenames of LOG files to retrieve NMR shifts from Gaussian calculations 
+      (\*.log can be used to include all the log files in the working directory)
+   boltz : bool, default=True
+      Calculation of Boltzmann averaged NMR shifts
+   nmr_atoms : list of str, default=[6, 1]
+      List containing the atom types (as atomic numbers) to consider. For 
+      example, if the user wants to retrieve NMR shifts from C and H atoms 
+      nmr_atoms=[6, 1]
+   nmr_slope : list of float, default=[-1.0537, -1.0784]
+      List containing the slope to apply for the raw NMR shifts calculated with 
+      Gaussian. A slope needs to be provided for each atom type in the analysis 
+      (i.e., for C and H atoms, the nmr_slope=[-1.0537, -1.0784]). These values 
+      can be adjusted using the CHESHIRE repository.
+   nmr_intercept : list of float, default=[181.7815, 31.8723]
+      List containing the intercept to apply for the raw NMR shifts calculated 
+      with Gaussian. An intercept needs to be provided for each atom type in the
+      analysis (i.e., for C and H atoms, the nmr_intercept=[-1.0537, -1.0784]). 
+      These values can be adjusted using the CHESHIRE repository.
+   nmr_experim : str, default=None
+      Filename of a CSV containing the experimental NMR shifts. Two columnds are
+      needed: A) 'atom_idx' should contain the indexes of the atoms to study as 
+      seen in GaussView or other molecular visualizers (i.e., the first atom of 
+      the coordinates has index 1); B) 'experimental_ppm' should contain the 
+      experimental NMR shifts in ppm observed for the atoms.
+"""
+######################################################.
+#        This file stores the QDESCP class           #
+######################################################.
+
+import os
+import subprocess
+import glob
+import sys
+import time
+import json
+import shutil
+import concurrent.futures as futures
+import numpy as np
+from progress.bar import IncrementalBar
+import pandas as pd
+from rdkit import Chem
+from rdkit.Chem import rdFMCS
+from pathlib import Path
+from aqme.utils import (
+    load_variables,
+    read_xyz_charge_mult,
+    mol_from_sdf_or_mol_or_mol2,
+    run_command,
+    check_files
+)
+from aqme.qdescp_utils import (
+    get_boltz_props,
+    read_fod,
+    read_json,
+    read_xtb,
+    read_wbo,
+    read_gfn1,
+    calculate_local_CDFT_descriptors,
+    calculate_global_CDFT_descriptors,
+    calculate_global_CDFT_descriptors_part2,
+    calculate_global_morfeus_descriptors,
+    calculate_local_morfeus_descriptors,
+    get_descriptors
+)
+from aqme.csearch.crest import xyzall_2_xyz
+
+class qdescp:
+    """
+    Class containing all the functions from the QDESCP module
+    """
+
+    def __init__(self, **kwargs):
+
+        start_time_overall = time.time()
+
+        # load default and user-specified variables
+        self.args = load_variables(kwargs, "qdescp")
+
+        # detect errors and incompatibilities before the QDESCP run
+        if self.args.program.lower() not in ["xtb", "nmr"]:
+            self.args.log.write("\nx  Program not supported for QDESCP descriptor generation! Specify: program='xtb' (or nmr)")
+            self.args.log.finalize()
+            sys.exit()
+
+        # get unique files to avoid redundancy in calculations
+        self.args.files = self.get_unique_files()
+
+        if self.args.destination is None:
+            destination = self.args.initial_dir.joinpath("QDESCP")
+        else:
+            destination = Path(self.args.destination)
+
+        # retrieve the different files to run in QDESCP
+        _ = check_files(self,'qdescp')
+
+        self.args.log.write(f"\nStarting QDESCP-{self.args.program} with {len(self.args.files)} job(s)\n")
+
+        # obtain SMARTS patterns from the input files automatically if no patterns are provided
+        smarts_targets = self.auto_pattern_recog()
+
+        # delete SMARTS patterns that are not present in more than 30% of the molecules
+        smarts_targets = self.remove_patterns_low(smarts_targets)
+
+        """
+        Reccolecting descriptors from XTB and Morfeus
+        """
+        update_atom_props = [] 
+        update_denovo_atom_props = [] 
+        update_interpret_atom_props = [] 
+
+        if self.args.program.lower() == "xtb":
+            # Get descriptors (denovo, interpret, full)
+            denovo_descriptors = get_descriptors('denovo')
+            interpret_descriptors = get_descriptors('interpret')
+            full_descriptors = get_descriptors('full')
+
+            # Descriptors in every level
+            denovo_mols = denovo_descriptors['mol']
+            denovo_atoms = denovo_descriptors['atoms']
+
+            interpret_mols = interpret_descriptors['mol']
+            interpret_atoms = interpret_descriptors['atoms']
+
+            mol_props = full_descriptors['mol'] + interpret_mols
+            atom_props = full_descriptors['atoms'] + interpret_atoms
+
+            update_atom_props, update_denovo_atom_props, update_interpret_atom_props = self.gather_files_and_run(
+                destination, atom_props, update_atom_props, smarts_targets, 
+                denovo_atoms, update_denovo_atom_props, interpret_atoms, update_interpret_atom_props
+    )
+            
+    #Update the list of descriptors
+        if len(update_atom_props) > 0:
+            atom_props = update_atom_props
+        if len(update_denovo_atom_props) > 0:
+            denovo_atoms = update_denovo_atom_props
+        if len(update_interpret_atom_props) > 0:
+            interpret_atoms = update_interpret_atom_props
+        
+        # Function to create CSV files and Boltzmann averaged properties.
+        qdescp_csv, qdescp_denovo_csv, qdescp_interpret_csv = self.create_csv_files(destination, mol_props, atom_props, smarts_targets, denovo_mols, denovo_atoms, interpret_mols, interpret_atoms)
+
+        #AQME-ROBERT workflow: Combines the descriptor data from qdescp CSVs with the input CSV and saves the result.
+        self.combine_and_save_csvs(qdescp_csv, qdescp_denovo_csv, qdescp_interpret_csv)
+
+        elapsed_time = round(time.time() - start_time_overall, 2)
+        self.args.log.write(f"\nTime QDESCP: {elapsed_time} seconds\n")
+        self.args.log.finalize()
+
+    def auto_pattern_recog(self):
+        '''
+        Recognizes automatically patterns that are repeated in the molecule database.
+        '''
+
+        smarts_targets = self.args.qdescp_atoms.copy()
+
+        if self.args.csv_name is not None:
+            input_df = pd.read_csv(self.args.csv_name)
+            if len(smarts_targets) == 0:
+                smarts_targets = []
+                if 'SMILES' in input_df.columns or 'smiles' in input_df.columns or any(col.startswith('smiles_') for col in input_df.columns):
+                    possible_smiles_columns = [col for col in input_df.columns if col.lower().startswith('smiles')]
+                    if len(possible_smiles_columns) == 0:
+                        self.args.log.write("x  WARNING! No column with SMILES information found in the input CSV file.")
+                    else:
+                        for col in possible_smiles_columns:
+                            if col in input_df.columns:
+                                smiles_column = col
+                                break
+                        smiles_list = input_df[smiles_column].tolist()
+                else:
+                    self.args.log.write("x  WARNING! No column with SMILES information found in the input CSV file.")
+                if len(smiles_list) > 0:
+                    mols = [Chem.MolFromSmiles(smiles) for smiles in smiles_list if Chem.MolFromSmiles(smiles) is not None]
+                    if len(mols) > 0:
+                        mcs = rdFMCS.FindMCS(mols)
+                        if mcs is not None:
+                            common_substructure = Chem.MolFromSmarts(mcs.smartsString)
+                            # Filter out non-metal atoms
+                            metal_smarts = []
+                            for atom in common_substructure.GetAtoms():
+                                if atom.GetSymbol() in ['Sc', 'Ti', 'V', 'Cr', 'Mn', 'Fe', 'Co', 'Ni', 'Cu', 'Zn', 'Y', 'Zr', 'Nb', 'Mo',
+                                                        'Tc', 'Ru', 'Rh', 'Pd', 'Ag', 'Cd', 'Hf', 'Ta', 'W', 'Re', 'Os', 'Ir', 'Pt', 'Au',
+                                                        'Hg', 'Rf', 'Db', 'Sg', 'Bh', 'Hs', 'Mt', 'Ds', 'Rg', 'Cn', 'Nh', 'Fl', 'Mc', 'Lv', 'Ts', 'Og']:
+                                    metal_smarts.append(f'[{atom.GetSymbol()}]')
+                            common_substructure = Chem.MolToSmiles(Chem.MolFromSmarts('.'.join(metal_smarts)))
+                            if common_substructure is not None and common_substructure != '':
+                                smarts_targets.append(common_substructure)
+                                self.args.log.write(f"\nSubstructure {(common_substructure)} found in input files. Using it for atomic descriptor calculations.")
+        return smarts_targets
+    
+    def remove_patterns_low(self,smarts_targets):
+        '''
+        Delete SMARTS patterns that are not present in more than 30% of the molecules.
+        '''
+
+        if len(smarts_targets) > 0:
+            mol_list = []
+            for file in self.args.files:
+                with open(file, "r") as F:
+                    lines = F.readlines()
+                    smi_exist = False
+                    for i, line in enumerate(lines):
+                        if ">  <SMILES>" in line:
+                            smi = lines[i + 1].split()[0]
+                            mol_indiv = Chem.AddHs(Chem.MolFromSmiles(smi))
+                            mol_list.append(mol_indiv)
+                            smi_exist = True
+                            break
+                    if not smi_exist:
+                        mol_indiv = Chem.SDMolSupplier(file, removeHs=False)
+                        mol_list.append(mol_indiv)
+
+            patterns_remove,matches = [],[]
+            for pattern in smarts_targets:
+                num_matches = len(mol_list)
+                for mol_indiv in mol_list:
+                    try:
+                        # we differentiate if is a number for mapped atom or we are looking for smarts pattern in the molecule
+                        if not str(pattern).isalpha() and str(pattern).isdigit():
+                            for atom in mol_indiv.GetAtoms():
+                                if atom.GetAtomMapNum() == int(pattern):
+                                    pattern_idx = int(atom.GetIdx())
+                                    matches = ((int(pattern_idx),),)
+                        else:
+                            matches = mol_indiv.GetSubstructMatches(Chem.MolFromSmarts(pattern))
+                    except:
+                        try: # I tried to make this except more specific for Boost.Python.ArgumentError, but apparently it's not as simple as it looks
+                            matches = mol_indiv.GetSubstructMatches(Chem.MolFromSmarts(f'[{pattern}]'))
+                        except:
+                            self.args.log.write(f"x  WARNING! SMARTS pattern {pattern} was not specified correctly and its corresponding atomic descriptors will not be generated! Make sure the qdescp_atoms option uses this format: \"[C]\" for atoms, \"[C=N]\" for bonds, and so on.")
+                            patterns_remove.append(pattern)
+                            break
+                    if len(matches) != 1:
+                        num_matches -= 1
+                    if (num_matches / len(mol_list)) < 0.7:
+                        patterns_remove.append(pattern)
+                        self.args.log.write(f"x  WARNING! SMARTS pattern {pattern} is not specified correctly or is not present in more than 30% of the molecules. Atomic descriptors will not be generated for this pattern.")
+                        break
+
+            # remove invalid patterns
+            for pattern in patterns_remove:
+                smarts_targets.remove(pattern)
+
+            return smarts_targets
+    
+    def create_csv_files(self, destination, mol_props, atom_props, smarts_targets, denovo_mols, denovo_atoms, interpret_mols, interpret_atoms):
+        """
+        Function to create CSV files and Boltzmann averaged properties.
+        """
+
+        qdescp_csv = "QDESCP_full_boltz_descriptors.csv"
+        qdescp_denovo_csv = "QDESCP_denovo_boltz_descriptors.csv"
+        qdescp_interpret_csv = "QDESCP_interpret_boltz_descriptors.csv"
+
+        boltz_dir = Path(f"{destination}/boltz")
+        if os.path.exists(f"{boltz_dir}"):
+            self.args.log.write(f'\nx  A previous folder of {boltz_dir} already existed, it was removed and replaced with the results of this QDESCP run.')
+            shutil.rmtree(f"{boltz_dir}")
+        boltz_dir.mkdir(exist_ok=True, parents=True)
+
+        if self.args.boltz:
+            if self.args.program.lower() == "xtb":
+                self.args.log.write('\no  Running RDKit and collecting molecular properties')
+                for file in self.args.files:
+                    mol = Chem.SDMolSupplier(file, removeHs=False)[0]
+                    name = os.path.basename(Path(file)).split(".")[0]
+                    json_files = glob.glob(str(destination) + "/" + name + "_conf_*.json")
+
+                    # Generating the JSON files
+                    _ = get_boltz_props(json_files, name, boltz_dir, "xtb", self, mol_props, atom_props, smarts_targets,
+                                        mol=mol, denovo_mols=denovo_mols, denovo_atoms=denovo_atoms, 
+                                        interpret_mols=interpret_mols, interpret_atoms=interpret_atoms)
+
+                # Create the CSV from the JSON files
+                _ = self.write_csv_boltz_data(destination, qdescp_csv, json_type="standard")  # CSV full
+                _ = self.write_csv_boltz_data(destination, qdescp_denovo_csv, json_type="denovo")  # CSV denovo
+                _ = self.write_csv_boltz_data(destination, qdescp_interpret_csv, json_type="interpret")  # CSV interpret
+
+            elif self.args.program.lower() == "nmr":
+                mol_props = None
+                atom_props = ["NMR Chemical Shifts"]
+                if os.path.basename(Path(self.args.files[0])).split('.')[1].lower() not in ["json"]:
+                    self.args.log.write(f"\nx  The format used ({os.path.basename(Path(self.args.files[0])).split('.')[1]}) is not compatible with QDESCP with NMR! Formats accepted: json")
+                    self.args.log.finalize()
+                    sys.exit()
+
+                name = os.path.basename(Path(self.args.files[0])).split("_conf")[0]
+                json_files = glob.glob(str(os.path.dirname(os.path.abspath(self.args.files[0]))) + "/" + name + "_conf_*.json")
+                get_boltz_props(json_files, name, boltz_dir, "nmr", self, mol_props, atom_props, smarts_targets, 
+                                self.args.nmr_atoms, self.args.nmr_slope, self.args.nmr_intercept, self.args.nmr_experim)
+
+        return qdescp_csv, qdescp_denovo_csv, qdescp_interpret_csv
+    
+    def combine_and_save_csvs(self, qdescp_csv, qdescp_denovo_csv, qdescp_interpret_csv):
+        """
+        AQME-ROBERT workflow
+        Combines the descriptor data from qdescp CSVs with the input CSV and saves the result.
+        """
+        name_db = 'Descriptors'
+        if self.args.program.lower() == "xtb" and self.args.csv_name is not None:
+            if self.args.robert:
+                name_db = 'ROBERT'
+
+            combined_df = pd.DataFrame()
+            combined_denovo_df = pd.DataFrame()  # denovo
+            combined_interpret_df = pd.DataFrame()  # interpret
+
+            # Read the CSV with descriptors
+            qdescp_df = pd.read_csv(qdescp_csv)
+            qdescp_denovo_df = pd.read_csv(qdescp_denovo_csv)
+            qdescp_interpret_df = pd.read_csv(qdescp_interpret_csv)
+
+            input_df = pd.read_csv(self.args.csv_name)
+
+            if 'code_name' not in input_df.columns:
+                self.args.log.write(f"\nx  The input csv_name provided ({self.args.csv_name}) does not contain the code_name column. A combined database for AQME-{name_db} workflows will not be created.")
+            elif 'SMILES' in input_df.columns or 'smiles' in input_df.columns or 'Smiles' in input_df.columns:
+                path_json = os.path.dirname(Path(qdescp_df['Name'][0]))
+                for i, input_name in enumerate(input_df['code_name']):
+                    # concatenate with qdescp_df
+                    qdescp_col = input_df.loc[i].to_frame().T.reset_index(drop=True)
+                    input_col = qdescp_df.loc[(qdescp_df['Name'] == f'{path_json}/{input_name}_rdkit_boltz') | 
+                                            (qdescp_df['Name'] == f'{path_json}/{input_name}_boltz') | 
+                                            (qdescp_df['Name'] == f'{path_json}/{input_name}_0_rdkit_boltz') | 
+                                            (qdescp_df['Name'] == f'{path_json}/{input_name}_1_rdkit_boltz') | 
+                                            (qdescp_df['Name'] == f'{path_json}/{input_name}_2_rdkit_boltz')]
+                    input_col = input_col.drop(['Name'], axis=1).reset_index(drop=True)
+                    combined_row = pd.concat([qdescp_col, input_col], axis=1)
+                    combined_df = pd.concat([combined_df, combined_row], ignore_index=True)
+
+                    # concatenate with  qdescp_denovo_df
+                    input_col_denovo = qdescp_denovo_df.loc[(qdescp_denovo_df['Name'] == f'{path_json}/{input_name}_rdkit_boltz') | 
+                                                            (qdescp_denovo_df['Name'] == f'{path_json}/{input_name}_boltz') | 
+                                                            (qdescp_denovo_df['Name'] == f'{path_json}/{input_name}_0_rdkit_boltz') | 
+                                                            (qdescp_denovo_df['Name'] == f'{path_json}/{input_name}_1_rdkit_boltz') | 
+                                                            (qdescp_denovo_df['Name'] == f'{path_json}/{input_name}_2_rdkit_boltz')]
+                    input_col_denovo = input_col_denovo.drop(['Name'], axis=1).reset_index(drop=True)
+                    combined_row_denovo = pd.concat([qdescp_col, input_col_denovo], axis=1)
+                    combined_denovo_df = pd.concat([combined_denovo_df, combined_row_denovo], ignore_index=True)
+
+                    # concatenate with  qdescp_interpret_df
+                    input_col_interpret = qdescp_interpret_df.loc[(qdescp_interpret_df['Name'] == f'{path_json}/{input_name}_rdkit_boltz') | 
+                                                                (qdescp_interpret_df['Name'] == f'{path_json}/{input_name}_boltz') | 
+                                                                (qdescp_interpret_df['Name'] == f'{path_json}/{input_name}_0_rdkit_boltz') | 
+                                                                (qdescp_interpret_df['Name'] == f'{path_json}/{input_name}_1_rdkit_boltz') | 
+                                                                (qdescp_interpret_df['Name'] == f'{path_json}/{input_name}_2_rdkit_boltz')]
+                    input_col_interpret = input_col_interpret.drop(['Name'], axis=1).reset_index(drop=True)
+                    combined_row_interpret = pd.concat([qdescp_col, input_col_interpret], axis=1)
+                    combined_interpret_df = pd.concat([combined_interpret_df, combined_row_interpret], ignore_index=True)
+
+                # clean and save DataFrames
+                combined_df = combined_df.dropna(axis=0)
+                combined_denovo_df = combined_denovo_df.dropna(axis=0)
+                combined_interpret_df = combined_interpret_df.dropna(axis=0)
+
+                csv_basename = os.path.basename(self.args.csv_name)
+                csv_path = self.args.initial_dir.joinpath(f'AQME-{name_db}_full_{csv_basename}')
+                csv_path_denovo = self.args.initial_dir.joinpath(f'AQME-{name_db}_denovo_{csv_basename}')
+                csv_path_interpret = self.args.initial_dir.joinpath(f'AQME-{name_db}_interpret_{csv_basename}')
+
+                # Save concatenated DataFrames as CSV files
+                combined_df.to_csv(f'{csv_path}', index=None, header=True)
+                combined_denovo_df.to_csv(f'{csv_path_denovo}', index=None, header=True)
+                combined_interpret_df.to_csv(f'{csv_path_interpret}', index=None, header=True)
+
+                self.args.log.write(f"o  The AQME-{name_db}_full_{csv_basename} file containing the database ready for the AQME-{name_db} workflow was successfully created in {self.args.initial_dir}")
+                self.args.log.write(f"o  The AQME-{name_db}_denovo_{csv_basename} file containing the database ready for the AQME-{name_db} workflow was successfully created in {self.args.initial_dir}")
+                self.args.log.write(f"o  The AQME-{name_db}_interpret_{csv_basename} file containing the database ready for the AQME-{name_db} workflow was successfully created in {self.args.initial_dir}")
+            else:
+                self.args.log.write(f"\nx  The input csv_name provided ({self.args.csv_name}) does not contain the SMILES column. A combined database for AQME-{name_db} workflows will not be created.")
+
+            _ = self.process_aqme_csv(name_db)
+                
+    
+    def write_csv_boltz_data(self, destination, qdescp_csv, json_type="standard"):
+        """
+        Concatenate the values for all calculations
+        """
+        
+        # JSON files
+        if json_type == "denovo":
+            json_pattern = str(destination) + "/boltz/*_denovo_boltz.json"
+        elif json_type == "interpret":
+            json_pattern = str(destination) + "/boltz/*_interpret_boltz.json"
+        else:
+            json_pattern = str(destination) + "/boltz/*_full_boltz.json"
+
+        boltz_json_files = glob.glob(json_pattern)
+        dfs = [] 
+        for file in boltz_json_files:
+            data = pd.read_json(file, lines=True)
+
+            data["Name"] = file.split(".json")[0]
+            dfs.append(data)
+
+        if len(dfs) > 0:
+            temp = pd.concat(dfs, ignore_index=True) 
+            temp.to_csv(qdescp_csv, index=False)
+            self.args.log.write(f"o  The {qdescp_csv} file containing Boltzmann weighted xTB, RDKit and Morfeus descriptors was successfully created in {self.args.initial_dir}")
+        else:
+            self.args.log.write(f"x  No CSV file containing Boltzmann weighted descriptors was created. This might happen when using the qdescp_atoms option with an atom/group that is not found in any of the calculations")
+    
+    def gather_files_and_run(self, destination, atom_props, update_atom_props, smarts_targets, denovo_atoms, update_denovo_atom_props, interpret_atoms, update_interpret_atom_props):
+        """
+        Load all the input files, execute xTB calculations, gather descriptors and clean up scratch data
+        """
+
+        # write input files
+        if os.path.basename(Path(self.args.files[0])).split('.')[1].lower() not in ["sdf", "xyz", "pdb"]:
+            self.args.log.write(f"\nx  The format used ({os.path.basename(Path(self.args.files[0])).split('.')[1]}) is not compatible with QDESCP with xTB! Formats accepted: sdf, xyz, pdb")
+            self.args.log.finalize()
+            sys.exit()
+
+        bar = IncrementalBar(
+        "\no  Number of finished jobs from QDESCP", max=len(self.args.files)
+        )
+        # asynchronous multithreading to accelerate QDESCP (since xTB uses 1 processor to be reproducible)
+        with futures.ThreadPoolExecutor(
+            max_workers=self.args.nprocs,
+            ) as executor:
+                for file in self.args.files:
+                    _ = executor.submit(
+                        self.xtb_complete, file,bar,destination,atom_props,update_atom_props,smarts_targets
+                        )
+        
+        bar.finish()
+
+        return update_atom_props
+
+
+    def xtb_complete(self,file,bar,destination,atom_props,update_atom_props,smarts_targets):
+        """
+        Run all the xTB calculations and collect the properties inside JSON files
+        """ 
+
+        xyz_files, xyz_charges, xyz_mults = [], [], []
+        name = os.path.basename(Path(file)).split('.')[0]
+        ext = os.path.basename(Path(file)).split(".")[1]
+        self.args.log.write(f"\n\n   ----- {name} -----")
+        if ext.lower() == "xyz":
+            # separate the parent XYZ file into individual XYZ files
+            xyzall_2_xyz(file, name)
+            for conf_file in glob.glob(f"{name}_conf_*.xyz"):
+                if self.args.charge is None:
+                    charge_xyz, _ = read_xyz_charge_mult(conf_file)
+                else:
+                    charge_xyz = self.args.charge
+                if self.args.mult is None:
+                    _, mult_xyz = read_xyz_charge_mult(conf_file)
+                else:
+                    mult_xyz = self.args.mult
+                xyz_files.append(
+                    os.path.dirname(os.path.abspath(file)) + "/" + conf_file
+                )
+                xyz_charges.append(charge_xyz)
+                xyz_mults.append(mult_xyz)
+
+        else:
+            command_pdb = [
+                "obabel",
+                f"-i{ext.lower()}",
+                file,
+                "-oxyz",
+                f"-O{os.path.dirname(os.path.abspath(file))}/{name}_conf_.xyz",
+                "-m",
+            ]
+            subprocess.run(
+                command_pdb,
+                stdout=subprocess.DEVNULL,
+                stderr=subprocess.DEVNULL,
+            )
+
+            if self.args.charge is None:
+                _, charges, _, _ = mol_from_sdf_or_mol_or_mol2(file, "csearch", self.args)
+            else:
+                charges = [self.args.charge] * len(
+                    glob.glob(
+                        f"{os.path.dirname(os.path.abspath(file))}/{name}_conf_*.xyz"
+                    )
+                ):
+                    xyz_files.append(f)
+                    xyz_charges.append(charges[count])
+                    xyz_mults.append(mults[count])
+
+            bar = IncrementalBar(
+                "\no  Number of finished jobs from QDESCP", max=len(xyz_files)
+            )
+            # multiprocessing to accelerate QDESCP (since xTB uses 1 processor to be reproducible)
+            with futures.ThreadPoolExecutor(
+                max_workers=self.args.nprocs,
+            ) as executor:
+                for xyz_file, charge, mult in zip(xyz_files, xyz_charges, xyz_mults):
+                    _ = executor.submit(
+                        self.xtb_complete, xyz_file, charge, mult, destination, file, atom_props, smarts_targets, bar, update_atom_props, denovo_atoms, update_denovo_atom_props, interpret_atoms, update_interpret_atom_props
+                    )
+            bar.finish()
+
+        return update_atom_props, update_denovo_atom_props, update_interpret_atom_props
+
+
+    def xtb_complete(self, xyz_file, charge, mult, destination, file, atom_props, smarts_targets, bar, update_atom_props, denovo_atoms, update_denovo_atom_props, interptret_atoms, update_interpret_atom_props):
+        """
+        Run all the xTB calculations and collect the properties inside JSON files
+        """ 
+        
+        name_xtb = os.path.basename(Path(xyz_file)).split(".")[0]
+        self.args.log.write(f"\no  Running xTB and collecting properties")
+
+        # if xTB fails during any of the calculations (UnboundLocalError), xTB assigns weird
+        # qm5 charges (i.e. > +10 or < -10, ValueError), or the json file is not created 
+        # for some weird xTB error (FileNotFoundError), that molecule is not used 
+        xtb_passing = True
+        try:
+            xtb_files_props = self.run_sp_xtb(xyz_file, charge, mult, name_xtb, destination)
+            path_name = Path(os.path.dirname(file)).joinpath(os.path.basename(Path(file)).split(".")[0])
+
+            #standar
+            update_atom_props = self.collect_xtb_properties(path_name, atom_props, update_atom_props, smarts_targets, xtb_files_props)
+
+            #denovo
+            update_denovo_atom_props = self.collect_xtb_properties(path_name, denovo_atoms, update_denovo_atom_props, smarts_targets, xtb_files_props)
+
+            #interpret
+            update_interpret_atom_props = self.collect_xtb_properties(path_name, interptret_atoms, update_interpret_atom_props, smarts_targets, xtb_files_props)
+
+        except Exception as e:
+            xtb_passing = False
+
+        self.cleanup(name_xtb, destination, xtb_passing, xtb_files_props)
+        bar.next()
+
+        return update_atom_props, update_denovo_atom_props, update_interpret_atom_props
+
+    def run_sp_xtb(self, xyz_file, charge, mult, name, destination):
+        """
+        Runs different types of single point xTB calculations
+        """
+
+        dat_dir = destination / name
+        dat_dir.mkdir(exist_ok=True, parents=True)
+
+        # dictionary with the PATHs to the different xTB files
+        xtb_files_props = {}
+
+        xtb_files_props['xtb_xyz_path'] = str(dat_dir) + "/{0}.xyz".format(name)
+        shutil.move(xyz_file, xtb_files_props['xtb_xyz_path'])
+
+        xtb_input_file = str(dat_dir) + "/{0}_xtb.inp".format(name)
+        with open(xtb_input_file, "wt") as f:
+            f.write("$write\n")
+            f.write("json=true\n")
+
+        xtb_files_props['xtb_opt'] = str(dat_dir) + "/{0}.out".format(name+'_opt')
+        xtb_files_props['xtb_out'] = str(dat_dir) + "/{0}.out".format(name)
+        xtb_files_props['xtb_json'] = str(dat_dir) + "/{0}.json".format(name)
+        xtb_files_props['xtb_wbo'] = str(dat_dir) + "/{0}.wbo".format(name)
+        xtb_files_props['xtb_gfn1'] = str(dat_dir) + "/{0}.gfn1".format(name)
+        xtb_files_props['xtb_gfn1'] = str(dat_dir) + "/{0}.gfn1".format(name)
+        xtb_files_props['xtb_Nminus1'] = str(dat_dir) + "/{0}.Nminus1".format(name)
+        xtb_files_props['xtb_Nminus2'] = str(dat_dir) + "/{0}.Nminus2".format(name)
+        xtb_files_props['xtb_Nplus1'] = str(dat_dir) + "/{0}.Nplus1".format(name)
+        xtb_files_props['xtb_Nplus2'] = str(dat_dir) + "/{0}.Nplus2".format(name)
+        xtb_files_props['xtb_fukui'] = str(dat_dir) + "/{0}.fukui".format(name)
+        xtb_files_props['xtb_fod'] = str(dat_dir) + "/{0}.fod".format(name)
+
+        os.environ["OMP_STACKSIZE"] = self.args.stacksize
+        # run xTB/CREST with 1 processor
+        os.environ["OMP_NUM_THREADS"] = "1"
+        os.environ["MKL_NUM_THREADS"] = "1"
+
+        # initial xTB optimization
+        if self.args.xtb_opt:
+
+            command_opt = [
+                "xtb",
+                xtb_files_props['xtb_xyz_path'],
+                "--opt",
+                str(self.args.qdescp_opt),
+                "--acc",
+                str(self.args.qdescp_acc),
+                "--gfn",
+                "2",
+                "--chrg",
+                str(charge),
+                "--uhf",
+                str(int(mult) - 1),
+                "-P",
+                "1",
+            ]
+            if self.args.qdescp_solvent is not None:
+                command_opt.append("--alpb")
+                command_opt.append(f"{self.args.qdescp_solvent}")
+            run_command(command_opt, xtb_files_props['xtb_opt'] , cwd=dat_dir)
+
+            # replaces RDKit geometries with xTB geometries
+            os.remove(xtb_files_props['xtb_xyz_path'])
+            try:
+                os.rename(str(dat_dir) + "/xtbopt.xyz", xtb_files_props['xtb_xyz_path'])
+            except FileNotFoundError:
+                os.rename(str(dat_dir) + "/xtblast.xyz", xtb_files_props['xtb_xyz_path'])
+
+            final_xyz_path = xtb_files_props['xtb_xyz_path']
+            self.final_xyz_path = final_xyz_path
+            with open(final_xyz_path, "r") as xyz_file:
+                self.xyz_coordinates = xyz_file.readlines() 
+
+        command1 = [
+            "xtb",
+            xtb_files_props['xtb_xyz_path'],
+            "--pop",
+            "--wbo",
+            "--acc",
+            str(self.args.qdescp_acc),
+            "--gfn",
+            "2",
+            "--chrg",
+            str(charge),
+            "--uhf",
+            str(int(mult) - 1),
+            "--etemp",
+            str(self.args.qdescp_temp),
+            "--input",
+            str(xtb_input_file),
+            "-P",
+            "1",
+        ]
+        if self.args.qdescp_solvent is not None:
+            command1.append("--alpb")
+            command1.append(f"{self.args.qdescp_solvent}")
+        run_command(command1, xtb_files_props['xtb_out'], cwd=dat_dir)
+
+        os.rename(str(dat_dir) + "/xtbout.json", xtb_files_props['xtb_json'])
+        os.rename(str(dat_dir) + "/wbo", xtb_files_props['xtb_wbo'])
+
+        command2 = [
+            "xtb",
+            xtb_files_props['xtb_xyz_path'],
+            "--pop",
+            "--gfn",
+            "1",
+            "--chrg",
+            str(charge),
+            "--acc",
+            str(self.args.qdescp_acc),
+            "--uhf",
+            str(int(mult) - 1),
+            "--etemp",
+            str(self.args.qdescp_temp),
+            "--vomega",
+            "-P",
+            "1",
+        ]
+        if self.args.qdescp_solvent is not None:
+            command2.append("--alpb")
+            command2.append(f"{self.args.qdescp_solvent}")
+        run_command(command2, xtb_files_props['xtb_gfn1'], cwd=dat_dir)
+
+        command3 = [
+            "xtb",
+            xtb_files_props['xtb_xyz_path'],
+            "--vfukui",
+            "--gfn",
+            "2",
+            "--chrg",
+            str(charge),
+            "--acc",
+            str(self.args.qdescp_acc),
+            "--uhf",
+            str(int(mult) - 1),
+            "--etemp",
+            str(self.args.qdescp_temp),
+            "-P",
+            "1",
+        ]
+        if self.args.qdescp_solvent is not None:
+            command3.append("--alpb")
+            command3.append(f"{self.args.qdescp_solvent}")
+        run_command(command3, xtb_files_props['xtb_fukui'], cwd=dat_dir)
+
+        command4 = [
+            "xtb",
+            xtb_files_props['xtb_xyz_path'],
+            "--fod",
+            "--gfn",
+            "2",
+            "--chrg",
+            str(charge),
+            "--acc",
+            str(self.args.qdescp_acc),
+            "--uhf",
+            str(int(mult) - 1),
+            "--etemp",
+            str(self.args.qdescp_temp),
+            "-P",
+            "1",
+        ]
+        if self.args.qdescp_solvent is not None:
+            command4.append("--alpb")
+            command4.append(f"{self.args.qdescp_solvent}")
+        run_command(command4, xtb_files_props['xtb_fod'], cwd=dat_dir)
+
+        command5 = [
+            "xtb",
+            xtb_files_props['xtb_xyz_path'],
+            "--gfn",
+            "1",
+            "--chrg",
+            str(int(charge) +1),
+            "--acc",
+            str(self.args.qdescp_acc),
+            "--uhf",
+            str(mult),
+            "--etemp",
+            str(self.args.qdescp_temp),
+            "-P",
+            "1",
+        ]
+        if self.args.qdescp_solvent is not None:
+            command5.append("--alpb")
+            command5.append(f"{self.args.qdescp_solvent}")
+        run_command(command5, xtb_files_props['xtb_Nminus1'], cwd=dat_dir)
+
+        command6 = [
+            "xtb",
+            xtb_files_props['xtb_xyz_path'],
+            "--gfn",
+            "1",
+            "--chrg",
+            str(int(charge) +2),
+            "--acc",
+            str(self.args.qdescp_acc),
+            "--uhf",
+            str(int(mult) - 1),
+            "--etemp",
+            str(self.args.qdescp_temp),
+            "-P",
+            "1",
+        ]
+        if self.args.qdescp_solvent is not None:
+            command6.append("--alpb")
+            command6.append(f"{self.args.qdescp_solvent}")
+        run_command(command6, xtb_files_props['xtb_Nminus2'], cwd=dat_dir)
+
+        command7 = [
+            "xtb",
+            xtb_files_props['xtb_xyz_path'],
+            "--gfn",
+            "1",
+            "--chrg",
+            str(int(charge) -1),
+            "--acc",
+            str(self.args.qdescp_acc),
+            "--uhf",
+            str(int(mult)),
+            "--etemp",
+            str(self.args.qdescp_temp),
+            "-P",
+            "1",
+        ]
+        if self.args.qdescp_solvent is not None:
+            command7.append("--alpb")
+            command7.append(f"{self.args.qdescp_solvent}")
+        run_command(command7, xtb_files_props['xtb_Nplus1'], cwd=dat_dir)
+
+        command8 = [
+            "xtb",
+            xtb_files_props['xtb_xyz_path'],
+            "--gfn",
+            "1",
+            "--chrg",
+            str(int(charge)-2),
+            "--acc",
+            str(self.args.qdescp_acc),
+            "--uhf",
+            str(int(mult)-1),
+            "--etemp",
+            str(self.args.qdescp_temp),
+            "-P",
+            "1",
+        ]
+        if self.args.qdescp_solvent is not None:
+            command8.append("--alpb")
+            command8.append(f"{self.args.qdescp_solvent}")
+        run_command(command8, xtb_files_props['xtb_Nplus2'], cwd=dat_dir)
+
+        return xtb_files_props
+
+    def collect_xtb_properties(self,name_initial,atom_props,update_atom_props,smarts_targets,xtb_files_props):
+        """
+        Collects all xTB properties from the files and puts them in a JSON file
+        """
+        properties_dict = read_xtb(xtb_files_props['xtb_out'])
+        localgfn1 = read_gfn1(xtb_files_props['xtb_gfn1'])
+        properties_FOD = read_fod(xtb_files_props['xtb_fod'])
+        bonds, wbos = read_wbo(xtb_files_props['xtb_wbo'])
+        cdft_descriptors = calculate_global_CDFT_descriptors(xtb_files_props['xtb_gfn1'])
+        cdft_descriptors2  = calculate_global_CDFT_descriptors_part2( xtb_files_props['xtb_gfn1'], xtb_files_props['xtb_Nminus1'], xtb_files_props['xtb_Nminus2'], xtb_files_props['xtb_Nplus1'], xtb_files_props['xtb_Nplus2'], cdft_descriptors)
+        localDescriptors = calculate_local_CDFT_descriptors(xtb_files_props['xtb_fukui'], cdft_descriptors, cdft_descriptors2)
+        
+        # create matrix of Wiberg bond-orders
+        atoms = properties_dict.get("atoms")
+        nat = len(atoms)
+        wbo_matrix = np.zeros((nat, nat))
+        for i, bond in enumerate(bonds):
+            wbo_matrix[(bond[0] - 1)][(bond[1] - 1)] = wbos[i]
+            wbo_matrix[(bond[1] - 1)][(bond[0] - 1)] = wbos[i]
+
+        """
+		Now add xTB descriptors to existing json files.
+		"""
+        json_data = read_json(xtb_files_props['xtb_json']) 
+        json_data["Wiberg matrix"] = wbo_matrix.tolist()
+        # From read_xtb
+        json_data.update(properties_dict)
+        # From read_json
+        json_data.update(properties_FOD)
+        # From read_gfn1
+        json_data.update(localgfn1)
+        #CDFT part 1
+        json_data.update(cdft_descriptors)
+        #CDFT part 2
+        json_data.update(cdft_descriptors2)
+        # Local Descriptors
+        json_data.update(localDescriptors)
+
+        """
+		Morfeus Descriptors
+		"""
+        #Global descriptors
+        global_properties_morfeus = calculate_global_morfeus_descriptors(self.final_xyz_path)
+        json_data.update(global_properties_morfeus)       
+        #Local descriptors
+        local_properties_morfeus = calculate_local_morfeus_descriptors(self.final_xyz_path)
+        json_data.update(local_properties_morfeus)  
+
+        """
+		Locate Smarts, qdescp_atoms
+		"""
+        with open(xtb_files_props['xtb_xyz_path'], "r") as f:
+            inputs = f.readlines()
+
+        coordinates = [inputs[i].strip().split()[1:] for i in range(2, int(inputs[0].strip()) + 2)]
+        json_data["Coordinates"] = coordinates
+
+        if len(smarts_targets) > 0:
+            # Detect SMILES from SDF files generated by CSEARCH or create molecule objects.
+            sdf_file = f'{name_initial}.sdf'
+            with open(sdf_file, "r") as F:
+                lines = F.readlines()
+
+            smi_exist = False
+            for i, line in enumerate(lines):
+                if ">  <SMILES>" in line:
+                    smi = lines[i + 1].split()[0]
+                    mol = Chem.AddHs(Chem.MolFromSmiles(smi))
+                    smi_exist = True
+                    break
+            if not smi_exist:
+                mol = Chem.SDMolSupplier(sdf_file, removeHs=False)
+
+            # Search for target atoms or groups
+            for pattern in smarts_targets:
+                matches = []
+                idx_set = None
+                
+                if not str(pattern).isalpha() and str(pattern).isdigit():
+                    for atom in mol.GetAtoms():
+                        if atom.GetAtomMapNum() == int(pattern):
+                            idx_set = pattern
+                            pattern_idx = int(atom.GetIdx())
+                            matches = ((int(pattern_idx),),)
+                else:
+                    try:
+                        matches = mol.GetSubstructMatches(Chem.MolFromSmarts(pattern))
+                    except:
+                        try:
+                            matches = mol.GetSubstructMatches(Chem.MolFromSmarts(f'[{pattern}]'))
+                        except:
+                            self.args.log.write(f"x  WARNING! SMARTS pattern was not specified correctly! Make sure the qdescp_atoms option uses this format: \"[C]\" for atoms, \"[C=N]\" for bonds, and so on.")
+
+                if len(matches) == 0:
+                    self.args.log.write(f"x  WARNING! SMARTS pattern {pattern} not found in the system, this molecule will not be used.")
+                elif matches[0] == -1:
+                    self.args.log.write(f"x  WARNING! Mapped atom {pattern} not found in the system, this molecule will not be used.")
+                elif len(matches) > 1:
+                    self.args.log.write(f"x  WARNING! More than one {pattern} atom was found in the system, this molecule will not be used.")
+                elif len(matches) == 1:
+
+                    atom_indices = list(matches[0])
+                    atom_types = []
+                    for atom_idx in atom_indices:
+                        atom_types.append(mol.GetAtoms()[atom_idx].GetSymbol())
+
+                    n_types = len(set(atom_types))
+                    if n_types == 1:
+                        sorted_indices = sorted(atom_indices, key=lambda idx: len(mol.GetAtoms()[idx].GetNeighbors()))
+                    elif n_types > 1:
+                        sorted_indices = sorted(atom_indices, key=lambda idx: mol.GetAtoms()[idx].GetAtomicNum())
+                    
+                    match_idx = 1
+                    match_names = []
+                    for atom_idx in sorted_indices:
+                        atom_type = mol.GetAtoms()[atom_idx].GetSymbol()
+                        if len(matches[0]) == 1:
+                            if idx_set is None:
+                                match_name = f'{atom_type}'
+                            else:
+                                match_name = f'{atom_type}{idx_set}'
+                        else:
+                            if n_types == 1:
+                                match_name = f'{pattern}_{atom_type}{match_idx}'
+                                match_idx += 1
+                            elif n_types > 1:
+                                match_name = f'{pattern}_{atom_type}'
+                        match_names.append(match_name)
+
+                    # Assign atomic descriptors to each identified atom
+                    for atom_idx, match_name in zip(sorted_indices, match_names):
+                        idx_xtb = atom_idx
+                        for prop in atom_props:
+                            json_data[f'{match_name}_{prop}'] = json_data[prop][idx_xtb]
+                            if f'{match_name}_{prop}' not in update_atom_props:
+                                update_atom_props.append(f'{match_name}_{prop}')
+
+                    # Add maximum and minimum values for functional groups with the same two atoms
+                    if len(match_names) > 1 and n_types == 1:
+                        for prop in atom_props:
+                            prop_values = []
+                            for prop_name in match_names:
+                                prop_values.append(json_data[f'{prop_name}_{prop}'])
+                            json_data[f'{pattern}_max_{prop}'] = max(prop_values)
+                            json_data[f'{pattern}_min_{prop}'] = min(prop_values)
+
+        with open(xtb_files_props['xtb_json'], "w") as outfile:
+            json.dump(json_data, outfile)
+
+        return update_atom_props
+
+    def cleanup(self, name, destination, xtb_passing, xtb_files_props):
+        """
+        Removes files from the xTB calculations that are not relevant and place json files in the 
+        QDESCP folder
+        """
+
+        if xtb_passing: # only move molecules with successful xTB calcs
+            final_json = str(destination) + "/" + name + ".json"
+            shutil.move(xtb_files_props['xtb_json'], final_json)
+        
+        # delete xTB files that does not contain useful data
+        files = glob.glob(f"{destination}/{name}/*")
+        for file in files:
+            if name not in os.path.basename(file) or '.inp' in os.path.basename(file):
+                os.remove(file)
+        if not os.path.exists(f"{destination}/xtb_data"): 
+            Path(f"{destination}/xtb_data").mkdir()
+        if os.path.exists(f"{destination}/xtb_data/{name}"): 
+            self.args.log.write(f'\nx  A previous folder of {name} already existed, it was removed and replaced with the results of this QDESCP run.')
+            shutil.rmtree(f"{destination}/xtb_data/{name}")
+        shutil.move(f"{destination}/{name}", f"{destination}/xtb_data/{name}")
+
+    def get_unique_files(self):
+        unique_files = []
+        unique_smiles = []
+        for file in self.args.files:
+            with open(file, "r") as F:
+                lines = F.readlines()
+                smi_exist = False
+                for i, line in enumerate(lines):
+                    if ">  <SMILES>" in line:
+                        smi = lines[i + 1].split()[0]
+                        if smi not in unique_smiles:
+                            unique_smiles.append(smi)
+                            unique_files.append(file)
+                            smi_exist = True
+                if smi_exist:
+                    continue
+        if not unique_smiles:
+            unique_files = self.args.files
+        return unique_files
+    
+    def process_aqme_csv(self,name_db):
+        csv_temp = pd.read_csv(f'{self.args.csv_name}')
+        df_temp = pd.read_csv(f'AQME-{name_db}_{self.args.csv_name}')
+
+        if len(df_temp) < len(csv_temp):
+            missing_rows = csv_temp.loc[~csv_temp['code_name'].isin(df_temp['code_name'])]
+            missing_rows[['code_name', 'SMILES']].to_csv(f'AQME-{name_db}_{self.args.csv_name}', mode='a', header=False, index=False)
+
+            order = csv_temp['code_name'].tolist()
+
+            df_temp = df_temp.sort_values(by='code_name', key=lambda x: x.map({v: i for i, v in enumerate(order)}))
+            df_temp = df_temp.fillna(df_temp.groupby('SMILES').transform('first'))
+
+            df_temp.to_csv(f'AQME-{name_db}_{self.args.csv_name}', index=False)
+
+        return df_temp