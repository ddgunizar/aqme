--- conflicted
+++ resolved
@@ -444,7 +444,6 @@
     scc_energy_Nplus2 = extract_scc_energy(data4, file_Nplus2)
 
     # Convert SCC energies to Hartree
-<<<<<<< HEAD
     if scc_energy is not None:
         scc_energy *= Hartree
     if scc_energy_Nminus1 is not None:
@@ -455,15 +454,14 @@
         scc_energy_Nplus1 *= Hartree
     if scc_energy_Nplus2 is not None:
         scc_energy_Nplus2 *= Hartree
-=======
-    scc_energy *= Hartree
-    scc_energy_Nminus1 *= Hartree
-    scc_energy_Nminus2 *= Hartree
-    scc_energy_Nplus1 *= Hartree
-    scc_energy_Nplus2 *= Hartree
->>>>>>> b22a4913
 
     # Initialize variables
+    delta_SCC_IP, delta_SCC_EA, electrophilicity_index = None, None, None
+    chemical_hardness, chemical_softness = None, None
+    chemical_potential, mulliken_electronegativity = None, None
+    electrodonating_power_index, electroaccepting_power_index = None, None
+    intrinsic_reactivity_index = None
+    electrofugality, nucleofugality, nucleophilicity_index, net_electrophilicity = None, None, None, None
     delta_SCC_IP, delta_SCC_EA, electrophilicity_index = None, None, None
     chemical_hardness, chemical_softness = None, None
     chemical_potential, mulliken_electronegativity = None, None
@@ -475,7 +473,6 @@
     Electrophilic_descriptor, w_cubic = None, None
 
     # Calculate Global CDFT descriptors
-<<<<<<< HEAD
     if None not in [scc_energy_Nminus1,scc_energy]:
         delta_SCC_IP = round(((scc_energy_Nminus1 - corr_xtb) - scc_energy),4)
     if None not in [scc_energy_Nplus1,scc_energy]:
@@ -498,39 +495,20 @@
         hyper_hardness = round((-((0.5) * (delta_SCC_IP + delta_SCC_EA - Vertical_second_IP - Vertical_second_EA))), 4)
 
     if chemical_hardness is not None and chemical_hardness != 0:
-=======
-    delta_SCC_IP = round(((scc_energy_Nminus1 - corr_xtb) - scc_energy),4)
-    delta_SCC_EA = round((scc_energy - (scc_energy_Nplus1 + corr_xtb)),4)
-    chemical_hardness = round((delta_SCC_IP - delta_SCC_EA), 4)
-    chemical_potential = round(-(delta_SCC_IP + delta_SCC_EA) / 2, 4)
-    electrophilicity_index = (chemical_potential**2)/(2*chemical_hardness)
-    mulliken_electronegativity = round(-chemical_potential, 4)
-    electrofugality = round(-delta_SCC_EA + electrophilicity_index, 4)
-    nucleofugality = round(delta_SCC_IP + electrophilicity_index, 4)
-    electrodonating_maximum_electron_flow = round((-(chemical_potential/chemical_hardness)),4)
-    electrodonating_chemical_potential = round(((1/4)*((-3*delta_SCC_IP) - delta_SCC_EA)),4)
-    lectrodonating_maximum_electron_flow = round((-(electrodonating_chemical_potential/chemical_hardness)),4)
-    Vertical_second_IP = round((((scc_energy_Nminus2 - scc_energy_Nminus1) - corr_xtb)), 4)
-    Vertical_second_EA = round((((scc_energy_Nplus1 - scc_energy_Nplus2) + corr_xtb)), 4)
-    hyper_hardness = round((-((0.5) * (delta_SCC_IP + delta_SCC_EA - Vertical_second_IP - Vertical_second_EA))), 4)
-
-    if chemical_hardness != 0:
->>>>>>> b22a4913
         chemical_softness = round(1 / chemical_hardness, 4)
         electrodonating_power_index = round(((delta_SCC_IP + 3 * delta_SCC_EA)**2) / (8 * chemical_hardness), 4)
         electroaccepting_power_index = round(((3 * delta_SCC_IP + delta_SCC_EA)**2) / (8 * chemical_hardness), 4)
         intrinsic_reactivity_index = round((delta_SCC_IP + delta_SCC_EA) / chemical_hardness, 4)
-<<<<<<< HEAD
         if hyper_hardness is not None:
-            Global_hypersoftness = round((hyper_hardness / ((chemical_hardness) ** 3)), 4)
-=======
+            chemical_softness = round(1 / chemical_hardness, 4)
+        electrodonating_power_index = round(((delta_SCC_IP + 3 * delta_SCC_EA)**2) / (8 * chemical_hardness), 4)
+        electroaccepting_power_index = round(((3 * delta_SCC_IP + delta_SCC_EA)**2) / (8 * chemical_hardness), 4)
+        intrinsic_reactivity_index = round((delta_SCC_IP + delta_SCC_EA) / chemical_hardness, 4)
         Global_hypersoftness = round((hyper_hardness / ((chemical_hardness) ** 3)), 4)
->>>>>>> b22a4913
 
         if electroaccepting_power_index != 0:
             nucleophilicity_index = round(10 / electroaccepting_power_index, 4)
 
-<<<<<<< HEAD
     if None not in [electrodonating_power_index,electroaccepting_power_index]:
         net_electrophilicity = round((electrodonating_power_index - electroaccepting_power_index), 4)
 
@@ -555,31 +533,6 @@
     if None not in [delta_SCC_IP,Vertical_second_IP,delta_SCC_EA]:
         Gamma_cubic = 2 * delta_SCC_IP - Vertical_second_IP - delta_SCC_EA
         Eta_cubic = delta_SCC_IP - delta_SCC_EA
-=======
-    net_electrophilicity = round((electrodonating_power_index - electroaccepting_power_index), 4)
-
-    # For lectrophilic descriptor calculations
-    A = ((scc_energy_Nplus1 - scc_energy) + corr_xtb)
-    c = (Vertical_second_IP - (2 * delta_SCC_IP) + A) / ((2 * Vertical_second_IP) - delta_SCC_IP - A)
-    a = -((delta_SCC_IP + A) / 2) + (((delta_SCC_IP - A) / 2) * c)
-    b = ((delta_SCC_IP - A) / 2) - (((delta_SCC_IP + A) / 2) * c)
-    Gamma = (-3 * c) * (b - (a * c))
-    Eta = 2 * (b - (a * c))
-    chi = -a
-    Mu = a
-
-    discriminant = Eta ** 2 - (2 * Gamma * Mu)  # Checking the square root
-    if discriminant < 0:
-        self.args.log.write(f"x  WARNING! Negative discriminant encountered, skipping Electrophilic descriptor calculation.")
-    else:
-        inter_phi = math.sqrt(discriminant)
-        Phi = inter_phi - Eta
-        Electrophilic_descriptor = round(((chi * (Phi / Gamma)) - (((Phi / Gamma) ** 2) * ((Eta / 2) + (Phi / 6)))), 4)
-
-    # For cubic electrophilicity index
-    Gamma_cubic = 2 * delta_SCC_IP - Vertical_second_IP - delta_SCC_EA
-    Eta_cubic = delta_SCC_IP - delta_SCC_EA
->>>>>>> b22a4913
 
     if Eta_cubic != 0:
         Mu_cubic = (1 / 6) * ((-2 * delta_SCC_EA) - (5 * delta_SCC_IP) + Vertical_second_IP)
@@ -609,11 +562,7 @@
         "cub. electrophilicity idx": w_cubic,
         "max. electron flow": electrodonating_maximum_electron_flow,
         "Electrodon. Chem. potential": electrodonating_chemical_potential,
-<<<<<<< HEAD
         "Electrodon. max. electron flow": electrodonating_maximum_electron_flow
-=======
-        "Electrodon. max. electron flow": lectrodonating_maximum_electron_flow
->>>>>>> b22a4913
     }
 
     return cdft_descriptors
@@ -653,18 +602,8 @@
             except ValueError:
                 continue
 
-<<<<<<< HEAD
     if f_pos == [] or f_negs == [] or f_rads == []:
         self.args.log.write("x  WARNING! Fukui indices did not generate, please check the '.fukui' file.")
-=======
-    if not f_pos or not f_negs or not f_rads:
-        self.args.log.write("WARNING: Fukui data lists are empty. Please check the '.fukui' file.")
-        return None
-
-    if None in [cdft_descriptors]:
-        self.args.log.write("x  WARNING! Missing required CDFT descriptors (Softness, Hypersoftness, Electrophil. idx or Nucleophilicity idx).")
-        return None
->>>>>>> b22a4913
 
     chemical_softness = cdft_descriptors.get("Softness")
     Global_hypersoftness = cdft_descriptors.get("Hypersoftness")
@@ -1395,7 +1334,6 @@
     # Descriptors in every level
     denovo_mols = denovo_descriptors['mol']
     denovo_atoms = denovo_descriptors['atoms']
-<<<<<<< HEAD
 
     interpret_mols = denovo_mols + interpret_descriptors['mol']
     interpret_atoms = denovo_atoms + interpret_descriptors['atoms']
@@ -1439,51 +1377,6 @@
         json.dump(dict_data, outfile)
 
 
-=======
-
-    interpret_mols = denovo_mols + interpret_descriptors['mol']
-    interpret_atoms = denovo_atoms + interpret_descriptors['atoms']
-
-    mol_props = interpret_mols + full_descriptors['mol'] 
-    atom_props =  interpret_atoms + full_descriptors['atoms']
-
-    descp_dict = {'denovo_mols': denovo_mols,
-                  'denovo_atoms': denovo_atoms,
-                  'qdescp_denovo_csv': "QDESCP_denovo_descriptors.csv",
-                  'interpret_mols': interpret_mols,
-                  'interpret_atoms': interpret_atoms,
-                  'qdescp_interpret_csv': "QDESCP_interpret_descriptors.csv",
-                  'mol_props': mol_props,
-                  'atom_props': atom_props,
-                  'qdescp_csv': "QDESCP_full_descriptors.csv",
-                  }
-
-    return descp_dict
-
-
-def average_properties(boltz, prop_list, is_atom_prop=True):
-    """Calculate average properties based on Boltzmann weights."""
-    return average_prop_atom(boltz, prop_list) if is_atom_prop else average_prop_mol(boltz, prop_list)
-
-
-def update_full_json_data(full_json_data, prop, avg_prop, smarts_targets):
-    """Update full_json_data with averaged properties."""
-    if len(smarts_targets) > 0 or np.isnan(avg_prop).any():
-        full_json_data[prop] = avg_prop
-    else:
-        full_json_data[prop] = avg_prop.tolist()
-
-
-def dict_to_json(name, dict_data):
-    '''
-    Saves a dictionary as a JSON file
-    '''
-    
-    with open(name, "w") as outfile:
-        json.dump(dict_data, outfile)
-
-
->>>>>>> b22a4913
 def get_mols_qdescp(qdescp_files):
     '''
     Obtaining mols from input files
@@ -1724,14 +1617,10 @@
         idx_xtb = atom_idx
         for prop in atom_props:
             try:
-<<<<<<< HEAD
                 if json_data[prop] is not None:
                     json_data[f'{match_name}_{prop}'] = json_data[prop][idx_xtb]
                 else:
                     json_data[f'{match_name}_{prop}'] = None
-=======
-                json_data[f'{match_name}_{prop}'] = json_data[prop][idx_xtb]
->>>>>>> b22a4913
                 if f'{match_name}_' not in prefixes_atom_prop:
                     prefixes_atom_prop.append(f'{match_name}_')
             except (KeyError,IndexError): # prevents missing values
@@ -1743,17 +1632,12 @@
             prop_values = []
             for prop_name in match_names:
                 prop_values.append(json_data[f'{prop_name}_{prop}'])
-<<<<<<< HEAD
             if None not in prop_values:
                 json_data[f'{pattern}_max_{prop}'] = max(prop_values)
                 json_data[f'{pattern}_min_{prop}'] = min(prop_values)
             else:
                 json_data[f'{pattern}_max_{prop}'] = None
                 json_data[f'{pattern}_min_{prop}'] = None
-=======
-            json_data[f'{pattern}_max_{prop}'] = max(prop_values)
-            json_data[f'{pattern}_min_{prop}'] = min(prop_values)
->>>>>>> b22a4913
             if f'{pattern}_max_{prop}' not in prefixes_atom_prop:
                 prefixes_atom_prop.append(f'{pattern}_max_')
             if f'{pattern}_min_{prop}' not in prefixes_atom_prop:
