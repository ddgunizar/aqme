######################################################.
#        This file stores the QPREP class            #
######################################################.

import os
import sys
import time
from rdkit import Chem
import json
from aqme.utils import cclib_atoms_coords, QM_coords, read_file
from aqme.utils import move_file, load_variables
from pathlib import Path


class qprep:
<<<<<<< HEAD
    """
    Class containing all the functions from the QPREP module related to Gaussian input files
    """

    def __init__(self, **kwargs):

        start_time_overall = time.time()
        # load default and user-specified variables
        self.args = load_variables(kwargs, "qprep")

        if self.args.destination is None:
            self.args.destination = self.args.w_dir_main.joinpath("QCALC")
        else:
            self.args.destination = Path(self.args.destination)

        if self.args.qm_input == "":
            print("x  No keywords line was specified! (i.e. qm_input=KEYWORDS_LINE).")
            self.args.log.write(
                "x  No keywords line was specified! (i.e. qm_input=KEYWORDS_LINE)."
            )
            sys.exit()

        if self.args.program not in ["gaussian", "orca"]:
            print("x  Check the program specified! (i.e. program=gaussian).")
            self.args.log.write(
                "x  Check the program specified! (i.e. program=gaussian)."
            )
            sys.exit()

        # write input files
        os.chdir(self.args.w_dir_main)
        for file in self.args.files:
            found_coords = False
            name = file.replace("/", "\\").split("\\")[-1].split(".")[0]
            if file.split(".")[1].lower() == "sdf":
                try:
                    # get atom types, atomic coordinates, charge and multiplicity of all the mols in the SDF file
                    mols = Chem.SDMolSupplier(str(file), removeHs=False)
                    for i, mol in enumerate(mols):
                        atom_types, cartesians, charge, mult, _ = self.qprep_coords(
                            file, found_coords, mol
                        )
                        if charge == None:
                            charge = 0
                        if mult == None:
                            mult = 1
                        name_conf = f"{name}_conf_{i+1}"
                        qprep_data = {
                            "atom_types": atom_types,
                            "cartesians": cartesians,
                            "charge": charge,
                            "mult": mult,
                            "name": name_conf,
                        }
                        comfile = self.write(qprep_data)
                        move_file(self.args.destination, self.args.w_dir_main, comfile)

                except OSError:
                    print(f"x  {name} couldn't be processed!")
                    self.args.log.write(f"x  {name} couldn't be processed!")
                    continue

                print(f"o  {name} successfully processed")
                self.args.log.write(f"o  {name} successfully processed")

            else:
                found_coords = False
                atom_types, cartesians, charge, mult, found_coords = self.qprep_coords(
                    file, found_coords, None
                )

                if not found_coords:
                    continue

                qprep_data = {
                    "atom_types": atom_types,
                    "cartesians": cartesians,
                    "charge": charge,
                    "mult": mult,
                    "name": name,
                }
                comfile = self.write(qprep_data)
                move_file(self.args.destination, self.args.w_dir_main, comfile)

                print(f"o  {name} successfully processed")
                self.args.log.write(f"o  {name} successfully processed")

        # this is added to avoid path problems in jupyter notebooks
        os.chdir(self.args.initial_dir)

        elapsed_time = round(time.time() - start_time_overall, 2)
        print(f"\nTime QPREP: {elapsed_time} seconds\n")
        self.args.log.write(f"\nTime QPREP: {elapsed_time} seconds\n")
        self.args.log.finalize()

    def get_header(self, qprep_data):
        """
        Gets the part of the input file above the molecular coordinates.
        """

        txt = ""

        if self.args.program.lower() == "gaussian":
            if self.args.chk:
                txt += f'%chk={qprep_data["name"]}.chk\n'
            txt += f"%nprocshared={self.args.nprocs}\n"
            txt += f"%mem={self.args.mem}\n"
            txt += f"# {self.args.qm_input}"
            txt += "\n\n"
            txt += f'{qprep_data["name"]}\n\n'
            txt += f'{qprep_data["charge"]} {qprep_data["mult"]}\n'

        elif self.args.program.lower() == "orca":
            txt += f'# {qprep_data["name"]}\n'
            if self.args.mem.find("GB"):
                mem_orca = int(self.args.mem.split("GB")[0]) * 1000
            elif self.args.mem.find("MB"):
                mem_orca = self.args.mem.split("MB")[0]
            elif self.args.args.mem.find("MW"):
                mem_orca = self.args.mem.split("MW")[0]
            txt += f"%maxcore {mem_orca}\n"
            txt += f"%pal nprocs {self.args.nprocs} end\n"
            txt += f"! {self.args.qm_input}\n"
            txt += f'* xyz {qprep_data["charge"]} {qprep_data["mult"]}\n'

        return txt

    def get_tail(self, qprep_data):
        """
        Gets the part of the input file below the molecular coordinates.
        """

        txt = ""

        if self.args.program.lower() == "gaussian":
            if self.args.gen_atoms is not None and len(self.args.gen_atoms) > 0:
                # writes part for Gen/GenECP
                ecp_used, ecp_not_used, gen_type = [], [], "gen"
                if self.args.qm_input.lower().find("genecp") > -1:
                    gen_type = "genecp"

                for _, element_ecp in enumerate(qprep_data["atom_types"]):
                    if (
                        element_ecp in self.args.gen_atoms
                        and element_ecp not in ecp_used
                    ):
                        ecp_used.append(element_ecp)
                    elif (
                        element_ecp not in self.args.gen_atoms
                        and element_ecp not in ecp_not_used
                    ):
                        ecp_not_used.append(element_ecp)

                if len(ecp_not_used) > 0:
                    elements_not_used = " ".join([f"{sym}" for sym in ecp_not_used])
                    txt += f"{elements_not_used} 0\n{self.args.bs}\n****\n"
                if len(ecp_used) > 0:
                    elements_used = " ".join([f"{sym}" for sym in ecp_used])
                    txt += f"{elements_used} 0\n{self.args.bs_gen}\n****\n"

                if gen_type == "genecp" and len(ecp_used) > 0:
                    txt += "\n"
                    txt += f"{elements_used} 0\n{self.args.bs_gen}\n****\n"

                txt += "\n"

            # writes final section if selected
            if self.args.qm_end != "":
                txt += f"{self.args.qm_end}\n\n"

        return txt

    def write(self, qprep_data):

        if self.args.program.lower() == "gaussian":
            extension = "com"
        elif self.args.program.lower() == "orca":
            extension = "inp"
        if self.args.suffix != "":
            comfile = f'{qprep_data["name"]}_{self.args.suffix}.{extension}'
        else:
            comfile = f'{qprep_data["name"]}.{extension}'

        if os.path.exists(comfile):
            os.remove(comfile)

        header = self.get_header(qprep_data)
        tail = self.get_tail(qprep_data)

        fileout = open(comfile, "w")
        fileout.write(header)

        for atom_idx in range(0, len(qprep_data["atom_types"])):
            fileout.write(
                "{0:>2} {1:12.8f} {2:12.8f} {3:12.8f}".format(
                    qprep_data["atom_types"][atom_idx],
                    qprep_data["cartesians"][atom_idx][0],
                    qprep_data["cartesians"][atom_idx][1],
                    qprep_data["cartesians"][atom_idx][2],
                )
            )
            if atom_idx != len(qprep_data["atom_types"]) - 1:
                fileout.write("\n")

        if self.args.program.lower() == "gaussian":
            fileout.write("\n\n")
        elif self.args.program.lower() == "orca":
            fileout.write("\n*")

        fileout.write(tail)
        fileout.close()

        return comfile

    def qprep_coords(self, file, found_coords, mol):
        """
        Retrieve atom types and coordinates from multiple formats (LOG, OUT, JSON, MOL)
        """

        charge, mult = None, None
        if self.args.atom_types == [] or self.args.cartesians == []:
            if mol is not None:
                atom_types = [atom.GetSymbol() for _, atom in enumerate(mol.GetAtoms())]
                cartesians = mol.GetConformers()[0].GetPositions()
                try:
                    charge = int(mol.GetProp("Real charge"))
                except KeyError:
                    pass
                try:
                    mult = int(mol.GetProp("Mult"))
                except KeyError:
                    pass

            elif file.split(".")[1] in ["log", "out"]:
                # detect QM program and number of atoms
                outlines = read_file(self.args.w_dir_main, file)
                n_atoms = 0
                resume_line = 0

                for i, line in enumerate(outlines):
                    if line.find("Gaussian, Inc."):
                        program = "gaussian"
                        resume_line = i
                        break
                    elif line[i].find("O   R   C   A"):
                        program = "orca"
                        resume_line = i
                        break

                for i in range(resume_line, len(outlines)):
                    if program == "gaussian":
                        # get charge and mult
                        if outlines[i].find("Charge = ") > -1:
                            charge = int(outlines[i].split()[2])
                            mult = int(outlines[i].split()[5].rstrip("\n"))
                        # get number of atoms
                        elif outlines[i].find("Symbolic Z-matrix:") > -1:
                            symbol_z_line = i
                        elif outlines[i].find("GradGrad") > -1:
                            gradgrad_line = i
                            n_atoms = gradgrad_line - symbol_z_line - 4
                            break

                atom_types, cartesians = QM_coords(outlines, 0, n_atoms, program)

            elif file.split(".")[1] == "json":
                with open(file) as json_file:
                    cclib_data = json.load(json_file)
                try:
                    atom_types, cartesians = cclib_atoms_coords(cclib_data)
                    charge = cclib_data["properties"]["charge"]
                    mult = cclib_data["properties"]["multiplicity"]
                except (AttributeError, KeyError):
                    print(
                        f"x  {file} does not contain coordinates and/or atom type information"
                    )
                    atom_types, cartesians = [], []

        else:
            atom_types = self.args.atom_types
            cartesians = self.args.cartesians

        # overwrite with user-defined charge and multiplicity (if any)
        # or sets to default charge 0 and mult 1 if the parameters weren't found
        if self.args.charge is not None:
            charge = self.args.charge
        elif charge is None:
            charge = 0
        if self.args.mult is not None:
            mult = self.args.mult
        elif mult is None:
            mult = 1

        if atom_types != [] and cartesians != []:
            found_coords = True

        return atom_types, cartesians, charge, mult, found_coords
=======
	"""
	Class containing all the functions from the QPREP module related to Gaussian input files
	"""

	def __init__(self,**kwargs):

		start_time_overall = time.time()
		# load default and user-specified variables
		self.args = load_variables(kwargs,'qprep')

		if self.args.destination is None:
			self.args.destination = self.args.w_dir_main.joinpath("QCALC")
		else:
			self.args.destination = Path(self.args.destination)

		if self.args.qm_input == "":
			print("x  No keywords line was specified! (i.e. qm_input=KEYWORDS_LINE).")
			self.args.log.write("x  No keywords line was specified! (i.e. qm_input=KEYWORDS_LINE).")
			sys.exit()

		# write input files
		os.chdir(self.args.w_dir_main)
		for file in self.args.files:
			found_coords = False
			name = file.replace('/','\\').split("\\")[-1].split('.')[0]
			if file.split('.')[1].lower() == 'sdf':
				try: 
					# get atom types, atomic coordinates, charge and multiplicity of all the mols in the SDF file
					mols = Chem.SDMolSupplier(str(file),removeHs=False)
					for i, mol in enumerate(mols):
						atom_types,cartesians,charge,mult,_ = self.qprep_coords(file,found_coords,mol)
						if charge == None:
							charge = 0
						if mult == None:
							mult = 1
						name_conf = f'{name}_conf_{i+1}'
						qprep_data = {'atom_types': atom_types, 'cartesians': cartesians,
								'charge': charge, 'mult': mult, 'name': name_conf}
						comfile = self.write(qprep_data)
						move_file(self.args.destination, self.args.w_dir_main, comfile)
						
				except OSError:
					if self.args.verbose:
						print(f'x  {name} couldn\'t be processed!')
						self.args.log.write(f'x  {name} couldn\'t be processed!')
					continue

				if self.args.verbose:
					print(f'o  {name} successfully processed')
					self.args.log.write(f'o  {name} successfully processed')
			
			else:
				found_coords = False
				atom_types,cartesians,charge,mult,found_coords = self.qprep_coords(file,found_coords,None)

				if not found_coords:
					continue

				qprep_data = {'atom_types': atom_types, 'cartesians': cartesians,
							'charge': charge, 'mult': mult, 'name': name}
				comfile = self.write(qprep_data)
				move_file(self.args.destination, self.args.w_dir_main, comfile)
				
				if self.args.verbose:
					print(f'o  {name} successfully processed')
					self.args.log.write(f'o  {name} successfully processed')

		# this is added to avoid path problems in jupyter notebooks
		os.chdir(self.args.initial_dir)

		if self.args.verbose:
			elapsed_time = round(time.time() - start_time_overall, 2)
			print(f"\nTime QPREP: {elapsed_time} seconds\n")
			self.args.log.write(f"\nTime QPREP: {elapsed_time} seconds\n")
		self.args.log.finalize()

		if not self.args.verbose:
			os.remove('QPREP_data.dat')


	def get_header(self,qprep_data):
		'''
		Gets the part of the input file above the molecular coordinates.
		'''

		txt = ''

		if self.args.program.lower() == 'gaussian':
			if self.args.chk:
				txt += f'%chk={qprep_data["name"]}.chk\n'
			txt += f'%nprocshared={self.args.nprocs}\n'
			txt += f'%mem={self.args.mem}\n'
			txt += f'# {self.args.qm_input}'
			txt += '\n\n'
			txt += f'{qprep_data["name"]}\n\n'
			txt += f'{qprep_data["charge"]} {qprep_data["mult"]}\n'

		elif self.args.program.lower() == 'orca':
			txt += f'# {qprep_data["name"]}\n'
			if self.args.mem.find('GB'):
				mem_orca = int(self.args.mem.split('GB')[0])*1000
			elif self.args.mem.find('MB'):
				mem_orca = self.args.mem.split('MB')[0]
			elif self.args.args.mem.find('MW'):
				mem_orca = self.args.mem.split('MW')[0]
			txt += f'%maxcore {mem_orca}\n'
			txt += f'%pal nprocs {self.args.nprocs} end\n'
			txt += f'! {self.args.qm_input}\n'
			txt += f'* xyz {qprep_data["charge"]} {qprep_data["mult"]}\n'

		return txt

	def get_tail(self,qprep_data):
		"""
		Gets the part of the input file below the molecular coordinates.
		"""

		txt = ""

		if self.args.program.lower() == "gaussian":
			if self.args.gen_atoms is not None and len(self.args.gen_atoms) > 0:
				# writes part for Gen/GenECP
				ecp_used, ecp_not_used, gen_type = [], [], "gen"
				if self.args.qm_input.lower().find("genecp") > -1:
					gen_type = "genecp"

				for _, element_ecp in enumerate(qprep_data['atom_types']):
					if element_ecp in self.args.gen_atoms and element_ecp not in ecp_used:
						ecp_used.append(element_ecp)
					elif (
						element_ecp not in self.args.gen_atoms
						and element_ecp not in ecp_not_used
					):
						ecp_not_used.append(element_ecp)

				if len(ecp_not_used) > 0:
					elements_not_used = " ".join([f"{sym}" for sym in ecp_not_used])
					txt += f"{elements_not_used} 0\n{self.args.bs}\n****\n"
				if len(ecp_used) > 0:
					elements_used = " ".join([f"{sym}" for sym in ecp_used])
					txt += f"{elements_used} 0\n{self.args.bs_gen}\n****\n"

				if gen_type == "genecp" and len(ecp_used) > 0:
					txt += "\n"
					txt += f"{elements_used} 0\n{self.args.bs_gen}\n****\n"

				txt += "\n"

			# writes final section if selected
			if self.args.qm_end != "":
				txt += f"{self.args.qm_end}\n\n"

		return txt

	def write(self,qprep_data):

		if self.args.program.lower() == 'gaussian':
			extension = 'com'
		elif self.args.program.lower() == 'orca':
			extension = 'inp'
		if self.args.suffix != '':
			comfile = f'{qprep_data["name"]}_{self.args.suffix}.{extension}'
		else:
			comfile = f'{qprep_data["name"]}.{extension}'

		if os.path.exists(comfile):
			os.remove(comfile)

		header = self.get_header(qprep_data)
		tail = self.get_tail(qprep_data)

		fileout = open(comfile, "w")
		fileout.write(header)

		for atom_idx in range(0,len(qprep_data['atom_types'])):
			fileout.write(
				"{0:>2} {1:12.8f} {2:12.8f} {3:12.8f}".format(
					qprep_data['atom_types'][atom_idx],
					qprep_data['cartesians'][atom_idx][0],
					qprep_data['cartesians'][atom_idx][1],
					qprep_data['cartesians'][atom_idx][2],
				)
			)
			if atom_idx != len(qprep_data['atom_types']) - 1:
				fileout.write("\n")

		if self.args.program.lower() == "gaussian":
			fileout.write("\n\n")
		elif self.args.program.lower() == "orca":
			fileout.write("\n*")

		fileout.write(tail)
		fileout.close()

		return comfile

	def qprep_coords(self,file,found_coords,mol):
		'''
		Retrieve atom types and coordinates from multiple formats (LOG, OUT, JSON, MOL)
		'''

		charge,mult = None,None
		if self.args.atom_types == [] or self.args.cartesians == []:
			if mol is not None:
				atom_types = [atom.GetSymbol() for _, atom in enumerate(mol.GetAtoms())]
				cartesians = mol.GetConformers()[0].GetPositions()
				try:
					charge = int(mol.GetProp('Real charge'))
				except KeyError:
					pass
				try:
					mult = int(mol.GetProp('Mult'))
				except KeyError:
					pass

			elif file.split('.')[1] in ['log','out']:
				# detect QM program and number of atoms
				outlines = read_file(self.args.w_dir_main,file)
				n_atoms = 0
				resume_line = 0

				for i,line in enumerate(outlines):
					if line.find('Gaussian, Inc.'):
						program = 'gaussian'
						resume_line = i
						break
					elif line[i].find('O   R   C   A'):
						program = 'orca'
						resume_line = i
						break

				for i in range(resume_line,len(outlines)):
					if program == 'gaussian':
						# get charge and mult
						if outlines[i].find("Charge = ") > -1:
							charge = int(outlines[i].split()[2])
							mult = int(outlines[i].split()[5].rstrip('\n'))
						# get number of atoms
						elif outlines[i].find('Symbolic Z-matrix:') > -1:
							symbol_z_line = i
						elif outlines[i].find('GradGrad') > -1:
							gradgrad_line = i
							n_atoms = gradgrad_line-symbol_z_line-4
							break

				atom_types,cartesians = QM_coords(outlines,-1,n_atoms,program)

			elif file.split('.')[1] == 'json':
				with open(file) as json_file:
					cclib_data = json.load(json_file)
				try:
					atom_types,cartesians = cclib_atoms_coords(cclib_data)
					charge = cclib_data['properties']['charge']
					mult = cclib_data['properties']['multiplicity']
				except (AttributeError,KeyError):
					print(f'x  {file} does not contain coordinates and/or atom type information')
					atom_types,cartesians = [],[]

		else:
			atom_types = self.args.atom_types
			cartesians = self.args.cartesians

		# overwrite with user-defined charge and multiplicity (if any) 
		# or sets to default charge 0 and mult 1 if the parameters weren't found
		if self.args.charge is not None:
			charge = self.args.charge
		elif charge is None:
			charge = 0
		if self.args.mult is not None:
			mult = self.args.mult
		elif mult is None:
			mult = 1

		if atom_types != [] and cartesians != []:
			found_coords = True

		return atom_types,cartesians,charge,mult,found_coords
>>>>>>> 886cb2ec
<|MERGE_RESOLUTION|>--- conflicted
+++ resolved
@@ -13,305 +13,6 @@
 
 
 class qprep:
-<<<<<<< HEAD
-    """
-    Class containing all the functions from the QPREP module related to Gaussian input files
-    """
-
-    def __init__(self, **kwargs):
-
-        start_time_overall = time.time()
-        # load default and user-specified variables
-        self.args = load_variables(kwargs, "qprep")
-
-        if self.args.destination is None:
-            self.args.destination = self.args.w_dir_main.joinpath("QCALC")
-        else:
-            self.args.destination = Path(self.args.destination)
-
-        if self.args.qm_input == "":
-            print("x  No keywords line was specified! (i.e. qm_input=KEYWORDS_LINE).")
-            self.args.log.write(
-                "x  No keywords line was specified! (i.e. qm_input=KEYWORDS_LINE)."
-            )
-            sys.exit()
-
-        if self.args.program not in ["gaussian", "orca"]:
-            print("x  Check the program specified! (i.e. program=gaussian).")
-            self.args.log.write(
-                "x  Check the program specified! (i.e. program=gaussian)."
-            )
-            sys.exit()
-
-        # write input files
-        os.chdir(self.args.w_dir_main)
-        for file in self.args.files:
-            found_coords = False
-            name = file.replace("/", "\\").split("\\")[-1].split(".")[0]
-            if file.split(".")[1].lower() == "sdf":
-                try:
-                    # get atom types, atomic coordinates, charge and multiplicity of all the mols in the SDF file
-                    mols = Chem.SDMolSupplier(str(file), removeHs=False)
-                    for i, mol in enumerate(mols):
-                        atom_types, cartesians, charge, mult, _ = self.qprep_coords(
-                            file, found_coords, mol
-                        )
-                        if charge == None:
-                            charge = 0
-                        if mult == None:
-                            mult = 1
-                        name_conf = f"{name}_conf_{i+1}"
-                        qprep_data = {
-                            "atom_types": atom_types,
-                            "cartesians": cartesians,
-                            "charge": charge,
-                            "mult": mult,
-                            "name": name_conf,
-                        }
-                        comfile = self.write(qprep_data)
-                        move_file(self.args.destination, self.args.w_dir_main, comfile)
-
-                except OSError:
-                    print(f"x  {name} couldn't be processed!")
-                    self.args.log.write(f"x  {name} couldn't be processed!")
-                    continue
-
-                print(f"o  {name} successfully processed")
-                self.args.log.write(f"o  {name} successfully processed")
-
-            else:
-                found_coords = False
-                atom_types, cartesians, charge, mult, found_coords = self.qprep_coords(
-                    file, found_coords, None
-                )
-
-                if not found_coords:
-                    continue
-
-                qprep_data = {
-                    "atom_types": atom_types,
-                    "cartesians": cartesians,
-                    "charge": charge,
-                    "mult": mult,
-                    "name": name,
-                }
-                comfile = self.write(qprep_data)
-                move_file(self.args.destination, self.args.w_dir_main, comfile)
-
-                print(f"o  {name} successfully processed")
-                self.args.log.write(f"o  {name} successfully processed")
-
-        # this is added to avoid path problems in jupyter notebooks
-        os.chdir(self.args.initial_dir)
-
-        elapsed_time = round(time.time() - start_time_overall, 2)
-        print(f"\nTime QPREP: {elapsed_time} seconds\n")
-        self.args.log.write(f"\nTime QPREP: {elapsed_time} seconds\n")
-        self.args.log.finalize()
-
-    def get_header(self, qprep_data):
-        """
-        Gets the part of the input file above the molecular coordinates.
-        """
-
-        txt = ""
-
-        if self.args.program.lower() == "gaussian":
-            if self.args.chk:
-                txt += f'%chk={qprep_data["name"]}.chk\n'
-            txt += f"%nprocshared={self.args.nprocs}\n"
-            txt += f"%mem={self.args.mem}\n"
-            txt += f"# {self.args.qm_input}"
-            txt += "\n\n"
-            txt += f'{qprep_data["name"]}\n\n'
-            txt += f'{qprep_data["charge"]} {qprep_data["mult"]}\n'
-
-        elif self.args.program.lower() == "orca":
-            txt += f'# {qprep_data["name"]}\n'
-            if self.args.mem.find("GB"):
-                mem_orca = int(self.args.mem.split("GB")[0]) * 1000
-            elif self.args.mem.find("MB"):
-                mem_orca = self.args.mem.split("MB")[0]
-            elif self.args.args.mem.find("MW"):
-                mem_orca = self.args.mem.split("MW")[0]
-            txt += f"%maxcore {mem_orca}\n"
-            txt += f"%pal nprocs {self.args.nprocs} end\n"
-            txt += f"! {self.args.qm_input}\n"
-            txt += f'* xyz {qprep_data["charge"]} {qprep_data["mult"]}\n'
-
-        return txt
-
-    def get_tail(self, qprep_data):
-        """
-        Gets the part of the input file below the molecular coordinates.
-        """
-
-        txt = ""
-
-        if self.args.program.lower() == "gaussian":
-            if self.args.gen_atoms is not None and len(self.args.gen_atoms) > 0:
-                # writes part for Gen/GenECP
-                ecp_used, ecp_not_used, gen_type = [], [], "gen"
-                if self.args.qm_input.lower().find("genecp") > -1:
-                    gen_type = "genecp"
-
-                for _, element_ecp in enumerate(qprep_data["atom_types"]):
-                    if (
-                        element_ecp in self.args.gen_atoms
-                        and element_ecp not in ecp_used
-                    ):
-                        ecp_used.append(element_ecp)
-                    elif (
-                        element_ecp not in self.args.gen_atoms
-                        and element_ecp not in ecp_not_used
-                    ):
-                        ecp_not_used.append(element_ecp)
-
-                if len(ecp_not_used) > 0:
-                    elements_not_used = " ".join([f"{sym}" for sym in ecp_not_used])
-                    txt += f"{elements_not_used} 0\n{self.args.bs}\n****\n"
-                if len(ecp_used) > 0:
-                    elements_used = " ".join([f"{sym}" for sym in ecp_used])
-                    txt += f"{elements_used} 0\n{self.args.bs_gen}\n****\n"
-
-                if gen_type == "genecp" and len(ecp_used) > 0:
-                    txt += "\n"
-                    txt += f"{elements_used} 0\n{self.args.bs_gen}\n****\n"
-
-                txt += "\n"
-
-            # writes final section if selected
-            if self.args.qm_end != "":
-                txt += f"{self.args.qm_end}\n\n"
-
-        return txt
-
-    def write(self, qprep_data):
-
-        if self.args.program.lower() == "gaussian":
-            extension = "com"
-        elif self.args.program.lower() == "orca":
-            extension = "inp"
-        if self.args.suffix != "":
-            comfile = f'{qprep_data["name"]}_{self.args.suffix}.{extension}'
-        else:
-            comfile = f'{qprep_data["name"]}.{extension}'
-
-        if os.path.exists(comfile):
-            os.remove(comfile)
-
-        header = self.get_header(qprep_data)
-        tail = self.get_tail(qprep_data)
-
-        fileout = open(comfile, "w")
-        fileout.write(header)
-
-        for atom_idx in range(0, len(qprep_data["atom_types"])):
-            fileout.write(
-                "{0:>2} {1:12.8f} {2:12.8f} {3:12.8f}".format(
-                    qprep_data["atom_types"][atom_idx],
-                    qprep_data["cartesians"][atom_idx][0],
-                    qprep_data["cartesians"][atom_idx][1],
-                    qprep_data["cartesians"][atom_idx][2],
-                )
-            )
-            if atom_idx != len(qprep_data["atom_types"]) - 1:
-                fileout.write("\n")
-
-        if self.args.program.lower() == "gaussian":
-            fileout.write("\n\n")
-        elif self.args.program.lower() == "orca":
-            fileout.write("\n*")
-
-        fileout.write(tail)
-        fileout.close()
-
-        return comfile
-
-    def qprep_coords(self, file, found_coords, mol):
-        """
-        Retrieve atom types and coordinates from multiple formats (LOG, OUT, JSON, MOL)
-        """
-
-        charge, mult = None, None
-        if self.args.atom_types == [] or self.args.cartesians == []:
-            if mol is not None:
-                atom_types = [atom.GetSymbol() for _, atom in enumerate(mol.GetAtoms())]
-                cartesians = mol.GetConformers()[0].GetPositions()
-                try:
-                    charge = int(mol.GetProp("Real charge"))
-                except KeyError:
-                    pass
-                try:
-                    mult = int(mol.GetProp("Mult"))
-                except KeyError:
-                    pass
-
-            elif file.split(".")[1] in ["log", "out"]:
-                # detect QM program and number of atoms
-                outlines = read_file(self.args.w_dir_main, file)
-                n_atoms = 0
-                resume_line = 0
-
-                for i, line in enumerate(outlines):
-                    if line.find("Gaussian, Inc."):
-                        program = "gaussian"
-                        resume_line = i
-                        break
-                    elif line[i].find("O   R   C   A"):
-                        program = "orca"
-                        resume_line = i
-                        break
-
-                for i in range(resume_line, len(outlines)):
-                    if program == "gaussian":
-                        # get charge and mult
-                        if outlines[i].find("Charge = ") > -1:
-                            charge = int(outlines[i].split()[2])
-                            mult = int(outlines[i].split()[5].rstrip("\n"))
-                        # get number of atoms
-                        elif outlines[i].find("Symbolic Z-matrix:") > -1:
-                            symbol_z_line = i
-                        elif outlines[i].find("GradGrad") > -1:
-                            gradgrad_line = i
-                            n_atoms = gradgrad_line - symbol_z_line - 4
-                            break
-
-                atom_types, cartesians = QM_coords(outlines, 0, n_atoms, program)
-
-            elif file.split(".")[1] == "json":
-                with open(file) as json_file:
-                    cclib_data = json.load(json_file)
-                try:
-                    atom_types, cartesians = cclib_atoms_coords(cclib_data)
-                    charge = cclib_data["properties"]["charge"]
-                    mult = cclib_data["properties"]["multiplicity"]
-                except (AttributeError, KeyError):
-                    print(
-                        f"x  {file} does not contain coordinates and/or atom type information"
-                    )
-                    atom_types, cartesians = [], []
-
-        else:
-            atom_types = self.args.atom_types
-            cartesians = self.args.cartesians
-
-        # overwrite with user-defined charge and multiplicity (if any)
-        # or sets to default charge 0 and mult 1 if the parameters weren't found
-        if self.args.charge is not None:
-            charge = self.args.charge
-        elif charge is None:
-            charge = 0
-        if self.args.mult is not None:
-            mult = self.args.mult
-        elif mult is None:
-            mult = 1
-
-        if atom_types != [] and cartesians != []:
-            found_coords = True
-
-        return atom_types, cartesians, charge, mult, found_coords
-=======
 	"""
 	Class containing all the functions from the QPREP module related to Gaussian input files
 	"""
@@ -588,5 +289,4 @@
 		if atom_types != [] and cartesians != []:
 			found_coords = True
 
-		return atom_types,cartesians,charge,mult,found_coords
->>>>>>> 886cb2ec
+		return atom_types,cartesians,charge,mult,found_coords